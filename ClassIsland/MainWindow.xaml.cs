﻿using System;
using System.Collections.Generic;
using System.ComponentModel;
using System.Diagnostics;
using System.Linq;
using System.Runtime.InteropServices;
using System.Threading.Tasks;
using System.Windows;
using System.Windows.Controls;
using System.Windows.Controls.Primitives;
using System.Windows.Forms;
using System.Windows.Input;
using System.Windows.Interop;
using System.Windows.Media;
using System.Windows.Media.Animation;
using System.Windows.Media.Imaging;
using System.Windows.Threading;

using ClassIsland.Controls.NotificationEffects;
using ClassIsland.Core;
using ClassIsland.Core.Abstractions.Services;
using ClassIsland.Core.Helpers.Native;
using ClassIsland.Shared.Abstraction.Models;
using ClassIsland.Shared.Abstraction.Services;
using ClassIsland.Shared.Enums;
using ClassIsland.Shared.Interfaces;
using ClassIsland.Shared.Models.Notification;
using ClassIsland.Shared.Models.Profile;
using ClassIsland.Services;
using ClassIsland.Shared;
using ClassIsland.ViewModels;
using ClassIsland.Views;

using H.NotifyIcon;

using Microsoft.AppCenter;
using Microsoft.AppCenter.Analytics;
using Microsoft.Extensions.Logging;
using Microsoft.Win32;

using NAudio.Wave;

using Application = System.Windows.Application;
using Window = System.Windows.Window;

namespace ClassIsland;
/// <summary>
/// Interaction logic for MainWindow.xaml
/// </summary>
public partial class MainWindow : Window
{
    public static readonly ICommand TrayIconLeftClickedCommand = new RoutedCommand();

    public MainViewModel ViewModel
    {
        get;
        set;
    }

    public ProfileSettingsWindow ProfileSettingsWindow
    {
        get;
        set;
    }

    private Storyboard NotificationProgressBar { get; set; } = new Storyboard();

    private HelpsWindow HelpsWindow
    {
        get;
    }

    private SettingsService SettingsService
    {
        get;
    }

    private ITaskBarIconService TaskBarIconService
    {
        get;
    }

    private IThemeService ThemeService
    {
        get;
    }

    public INotificationHostService NotificationHostService
    {
        get;
    }

    public IProfileService ProfileService
    {
        get;
    }

    public ILessonsService LessonsService { get; }

    public TopmostEffectWindow TopmostEffectWindow { get; }

    private Stopwatch UserPrefrenceUpdateStopwatch
    {
        get;
    } = new();

    private IExactTimeService ExactTimeService { get; }

    public ISpeechService SpeechService { get; }

    public IComponentsService ComponentsService { get; }

    private ILogger<MainWindow> Logger;

    private double _latestDpiX = 1.0;
    private double _latestDpiY = 1.0;

    public ClassChangingWindow? ClassChangingWindow { get; set; }

    public MiniInfoProviderHostService MiniInfoProviderHostService
    {
        get;
    } = App.GetService<MiniInfoProviderHostService>();

    public static readonly DependencyProperty BackgroundWidthProperty = DependencyProperty.Register(
        nameof(BackgroundWidth), typeof(double), typeof(MainWindow), new PropertyMetadata(0.0));

    public double BackgroundWidth
    {
        get { return (double)GetValue(BackgroundWidthProperty); }
        set { SetValue(BackgroundWidthProperty, value); }
    }

    public MainWindow(SettingsService settingsService, 
        IProfileService profileService,
        INotificationHostService notificationHostService, 
        ITaskBarIconService taskBarIconService,
        IThemeService themeService, 
        ILogger<MainWindow> logger, 
        ISpeechService speechService,
        IExactTimeService exactTimeService,
        TopmostEffectWindow topmostEffectWindow,
        IComponentsService componentsService,
        ILessonsService lessonsService)
    {
        Logger = logger;
        SpeechService = speechService;
        SettingsService = settingsService;
        TaskBarIconService = taskBarIconService;
        NotificationHostService = notificationHostService;
        ThemeService = themeService;
        ProfileService = profileService;
        ExactTimeService = exactTimeService;
        TopmostEffectWindow = topmostEffectWindow;
        ComponentsService = componentsService;
        LessonsService = lessonsService;

        SettingsService.PropertyChanged += (sender, args) =>
        {
            LoadSettings();
        };
        TaskBarIconService.MainTaskBarIcon.TrayBalloonTipClicked += TaskBarIconOnTrayBalloonTipClicked;
        DataContext = this;
        LessonsService.PreMainTimerTicked += LessonsServiceOnPreMainTimerTicked;
        LessonsService.PostMainTimerTicked += LessonsServiceOnPostMainTimerTicked;
        ViewModel = new MainViewModel();
        ProfileSettingsWindow = App.GetService<ProfileSettingsWindow>();
        ProfileSettingsWindow.MainViewModel = ViewModel;
        ProfileSettingsWindow.Closing += (o, args) => SaveProfile();
        HelpsWindow = App.GetService<HelpsWindow>();
        //ViewModel.PropertyChanged += ViewModelOnPropertyChanged;
        InitializeComponent();
    }

    private async void LessonsServiceOnPostMainTimerTicked(object? sender, EventArgs e)
    {
        // 处理提醒请求队列
        await ProcessNotification();
    }

    private void LessonsServiceOnPreMainTimerTicked(object? sender, EventArgs e)
    {
        SettingsService.Settings.IsNetworkConnect = InternetGetConnectedState(out var _);
        SettingsService.Settings.IsNotificationSpeechEnabled = SettingsService.Settings.IsNetworkConnect || SettingsService.Settings.IsSystemSpeechSystemExist;
        if (SettingsService.Settings.IsMainWindowDebugEnabled)
            ViewModel.DebugCurrentTime = ExactTimeService.GetCurrentLocalDateTime();

        UpdateWindowPos(true);
        UpdateMouseStatus();
        if (ViewModel.Settings.WindowLayer == 0)
        {
            //SetBottom();
        }
        //NotificationHostService.OnUpdateTimerTick(this, EventArgs.Empty);

        // Detect fullscreen
        var screen = Screen.AllScreens[ViewModel.Settings.WindowDockingMonitorIndex] ??
                     Screen.PrimaryScreen!;
        ViewModel.IsForegroundFullscreen = NativeWindowHelper.IsForegroundFullScreen(screen);
        ViewModel.IsForegroundMaxWindow = NativeWindowHelper.IsForegroundMaxWindow(screen);

    }

    private void TaskBarIconOnTrayBalloonTipClicked(object sender, RoutedEventArgs e)
    {
        App.GetService<SettingsWindowNew>().Open("update");
    }

    private Storyboard BeginStoryboard(string name)
    {
        var a = (Storyboard)FindResource(name);
        a.Begin();
        return a;
    }

    private void UpdateMouseStatus()
    {
        if (PresentationSource.FromVisual(this) == null)
        {
            return;
        }

        try
        {
            GetCursorPos(out var ptr);
            GetCurrentDpi(out var dpiX, out var dpiY);
            var scale = ViewModel.Settings.Scale;
            //Debug.WriteLine($"Window: {Left * dpiX} {Top * dpiY};; Cursor: {ptr.X} {ptr.Y} ;; dpi: {dpiX}");
            var root = GridWrapper.PointToScreen(new Point(0, 0));
            var cx = root.X;
            var cy = root.Y;
            var cw = GridWrapper.ActualWidth * dpiX * scale;
            var ch = GridWrapper.ActualHeight * dpiY * scale;
            var cr = cx + cw;
            var cb = cy + ch;

            ViewModel.IsMouseIn = (cx <= ptr.X && cy <= ptr.Y && ptr.X <= cr && ptr.Y <= cb);
        }
        catch (Exception ex)
        {
            Logger.LogError(ex, "无法更新鼠标状态。");
        }
        
    }

<<<<<<< HEAD
=======
    private async void UpdateTimerOnTick(object? sender, EventArgs e)
    {
        SettingsService.Settings.IsNetworkConnect = InternetGetConnectedState(out var _);
        SettingsService.Settings.IsNotificationSpeechEnabled = SettingsService.Settings.IsNetworkConnect || SettingsService.Settings.IsSystemSpeechSystemExist;
        if (SettingsService.Settings.IsMainWindowDebugEnabled)
            ViewModel.DebugCurrentTime = ExactTimeService.GetCurrentLocalDateTime();

        UpdateWindowPos(true);
        UpdateMouseStatus();
        LoadCurrentClassPlan();
        if (ViewModel.Settings.WindowLayer == 0)
        {
            //SetBottom();
        }
        NotificationHostService.OnUpdateTimerTick(this, EventArgs.Empty);

        // Detect fullscreen
        var screen = ViewModel.Settings.WindowDockingMonitorIndex < Screen.AllScreens.Length &&
                     ViewModel.Settings.WindowDockingMonitorIndex >= 0 ?
            Screen.AllScreens[ViewModel.Settings.WindowDockingMonitorIndex] : Screen.PrimaryScreen;
        if (screen != null)
        {
            ViewModel.IsForegroundFullscreen = NativeWindowHelper.IsForegroundFullScreen(screen);
            ViewModel.IsForegroundMaxWindow = NativeWindowHelper.IsForegroundMaxWindow(screen);
        }

        // Deactivate
        foreach (var i in ViewModel.Profile.TimeLayouts.Where(i => !i.Value.IsActivatedManually))
        {
            i.Value.IsActivated = false;
        }
        foreach (var i in ViewModel.Profile.ClassPlans)
        {
            i.Value.IsActivated = false;
        }

        if (ViewModel.CurrentClassPlan is null || ViewModel.CurrentClassPlan.TimeLayout is null)
        {
            ViewModel.CurrentStatus = TimeState.None;
            ViewModel.CurrentOverlayStatus = TimeState.None;
            ViewModel.CurrentOverlayEventStatus = TimeState.None;
            NotificationHostService.IsClassPlanLoaded = false;
            goto final;
        }
        NotificationHostService.IsClassPlanLoaded = true;
        // Activate selected item
        ViewModel.CurrentClassPlan.IsActivated = true;
        ViewModel.CurrentClassPlan.TimeLayout.IsActivated = true;

        var isLessonConfirmed = false;
        // 更新选择
        var currentLayout = ViewModel.CurrentClassPlan.TimeLayout.Layouts;
        foreach (var i in currentLayout)
        {
            if (i.StartSecond.TimeOfDay <= ExactTimeService.GetCurrentLocalDateTime().TimeOfDay && i.EndSecond.TimeOfDay >= ExactTimeService.GetCurrentLocalDateTime().TimeOfDay)
            {
                ViewModel.CurrentSelectedIndex = currentLayout.IndexOf(i);
                ViewModel.CurrentTimeLayoutItem = i;
                NotificationHostService.IsClassConfirmed = isLessonConfirmed = true;
                if (ViewModel.CurrentTimeLayoutItem.TimeType == 0)
                {
                    var i0 = GetSubjectIndex(currentLayout.IndexOf(i));
                    ViewModel.CurrentSubject = ViewModel.Profile.Subjects[ViewModel.CurrentClassPlan.Classes[i0].SubjectId];
                }
                else
                {
                    ViewModel.CurrentSubject = null;
                }
                break;
            }
        }

        //var isBreaking = false;
        if (!isLessonConfirmed)
        {
            ViewModel.CurrentSelectedIndex = null;
            ViewModel.CurrentStatus = TimeState.None;
        }
        // 获取下节课信息
        else if (ViewModel.CurrentSelectedIndex + 1 < currentLayout.Count && ViewModel.CurrentSelectedIndex is not null)
        {
            var nextClassTimeLayoutItems = (from i in currentLayout
                where currentLayout.IndexOf(i) > ViewModel.CurrentSelectedIndex
                      && i.TimeType == 0
                select i)
                .ToList();
            var nextBreakingTimeLayoutItems = (from i in currentLayout
                    where currentLayout.IndexOf(i) > ViewModel.CurrentSelectedIndex
                          && i.TimeType == 1
                    select i)
                .ToList();
            if (nextClassTimeLayoutItems.Count > 0)
            {
                var i0 = GetSubjectIndex(currentLayout.IndexOf(nextClassTimeLayoutItems[0]));
                var index = ViewModel.CurrentClassPlan.Classes[i0].SubjectId;
                NotificationHostService.NextClassSubject = ViewModel.NextSubject = ViewModel.Profile.Subjects[index] ?? Subject.Empty;
                NotificationHostService.NextClassTimeLayoutItem = ViewModel.NextTimeLayoutItem = nextClassTimeLayoutItems[0];
            }

            if (nextBreakingTimeLayoutItems.Count > 0)
            {
                NotificationHostService.NextBreakingTimeLayoutItem = ViewModel.NextBreakingLayoutItem = nextBreakingTimeLayoutItems[0];
            }
        }

        var tClassDelta = ViewModel.NextTimeLayoutItem.StartSecond.TimeOfDay - ExactTimeService.GetCurrentLocalDateTime().TimeOfDay;
        ViewModel.OnClassLeftTime = tClassDelta;
        NotificationHostService.OnClassDeltaTime = tClassDelta;
        NotificationHostService.OnBreakingTimeDeltaTime =
            ViewModel.NextBreakingLayoutItem.StartSecond.TimeOfDay - ExactTimeService.GetCurrentLocalDateTime().TimeOfDay;
        // 获取状态信息
        if (ViewModel.CurrentSelectedIndex == null)
        {
            ViewModel.CurrentStatus = TimeState.None;
        //} else if (tClassDelta > TimeSpan.Zero && tClassDelta <= TimeSpan.FromSeconds(ViewModel.Settings.ClassPrepareNotifySeconds))
        //{
        //    ViewModel.CurrentStatus = TimeState.PrepareOnClass;
        } else if (ViewModel.CurrentTimeLayoutItem.TimeType == 0)
        {
            ViewModel.CurrentStatus = TimeState.OnClass;
        } else if (ViewModel.CurrentTimeLayoutItem.TimeType == 1)
        {
            ViewModel.CurrentStatus = TimeState.Breaking;
        }

        switch (ViewModel.CurrentStatus)
        {
            // 向提醒提供方传递事件
            // 下课事件
            case TimeState.Breaking when ViewModel.CurrentOverlayEventStatus != TimeState.Breaking:
                Logger.LogInformation("发出下课事件。");
                NotificationHostService.OnOnBreakingTime(this, EventArgs.Empty);
                ViewModel.CurrentOverlayEventStatus = TimeState.Breaking;
                break;
            // 上课事件
            case TimeState.OnClass when ViewModel.CurrentOverlayEventStatus != TimeState.OnClass:
                Logger.LogInformation("发出上课事件。");
                NotificationHostService.OnOnClass(this, EventArgs.Empty);
                ViewModel.CurrentOverlayEventStatus = TimeState.OnClass;
                break;
            case TimeState.None:
                break;
            case TimeState.PrepareOnClass:
                break;
            default:
                break;
        }

        final:
        // 处理提醒请求队列
        await ProcessNotification();

        // Finished update
        ViewModel.Today = ExactTimeService.GetCurrentLocalDateTime();
        MainListBox.SelectedIndex = ViewModel.CurrentSelectedIndex ?? -1;
    }

>>>>>>> 31e6e361
    public Point GetCenter()
    {
        GetCurrentDpi(out var dpi, out _);
        var p = GridWrapper.TranslatePoint(new Point(GridWrapper.ActualWidth / 2, GridWrapper.ActualHeight / 2), this);
        p.Y = Top + ActualHeight / 2;
        return p;
    }

    private async Task ProcessNotification()
    {
        if (ViewModel.IsOverlayOpened)
        {
            return;
        }
        ViewModel.IsOverlayOpened = true;  // 上锁

        if (ViewModel.FirstProcessNotifications == DateTime.MinValue)
            ViewModel.FirstProcessNotifications = ExactTimeService.GetCurrentLocalDateTime();
        if (!ViewModel.Settings.IsNotificationEnabled ||
            (ExactTimeService.GetCurrentLocalDateTime() - ViewModel.FirstProcessNotifications <= TimeSpan.FromSeconds(10) &&
             App.ApplicationCommand.Quiet) // 静默启动
           )
        {
            NotificationHostService.RequestQueue.Clear();
        }

        while (NotificationHostService.RequestQueue.Count > 0)
        {
            using var player = new DirectSoundOut();
            var request = ViewModel.CurrentNotificationRequest = NotificationHostService.GetRequest();  // 获取当前的通知请求
            var settings = ViewModel.Settings as INotificationSettings;
            foreach (var i in new List<NotificationSettings>([request.ProviderSettings, request.RequestNotificationSettings]).Where(i => i.IsSettingsEnabled))
            {
                settings = i;
                break;
            }
            var isSpeechEnabled = settings.IsSpeechEnabled && request.IsSpeechEnabled && ViewModel.Settings.AllowNotificationSpeech;
            Logger.LogInformation("处理通知请求：{} {}", request.MaskContent.GetType(), request.OverlayContent?.GetType());
            if (request.TargetMaskEndTime != null)  // 如果目标结束时间为空，那么就计算持续时间
            {
                request.MaskDuration = request.TargetMaskEndTime.Value - ExactTimeService.GetCurrentLocalDateTime();
            }

            if (request.TargetOverlayEndTime != null)  // 如果目标结束时间为空，那么就计算持续时间
            {
                request.OverlayDuration = request.TargetOverlayEndTime.Value - ExactTimeService.GetCurrentLocalDateTime() - request.MaskDuration;
            }

            ViewModel.CurrentMaskElement = request.MaskContent;  // 加载Mask元素
            var cancellationToken = request.CancellationTokenSource.Token;
            ViewModel.IsNotificationWindowExplicitShowed = settings.IsNotificationTopmostEnabled && ViewModel.Settings.AllowNotificationTopmost;
            if (ViewModel.IsNotificationWindowExplicitShowed && ViewModel.Settings.WindowLayer == 0)  // 如果处于置底状态，还需要激活窗口来强制显示窗口。
            {
                Activate();
            }

            if (request.MaskDuration > TimeSpan.Zero &&
                request.OverlayDuration > TimeSpan.Zero)
            {
                if (isSpeechEnabled)
                {
                    SpeechService.EnqueueSpeechQueue(request.MaskSpeechContent);
                }
                BeginStoryboard("OverlayMaskIn");
                // 播放提醒音效
                if (settings.IsNotificationSoundEnabled && ViewModel.Settings.AllowNotificationSound)
                {
                    try
                    {
                        IWaveProvider provider = string.IsNullOrWhiteSpace(settings.NotificationSoundPath)
                            ? new StreamMediaFoundationReader(
                                Application.GetResourceStream(INotificationProvider.DefaultNotificationSoundUri)!.Stream)
                            : new AudioFileReader(settings.NotificationSoundPath);
                        player.Init(provider);
                        player.Play();
                    }
                    catch (Exception e)
                    {
                        Logger.LogError(e, "无法播放提醒音效：{}", settings.NotificationSoundPath);
                    }
                }
                // 播放提醒特效
                if (settings.IsNotificationEffectEnabled && ViewModel.Settings.AllowNotificationEffect &&
                    GridRoot.IsVisible && ViewModel.IsMainWindowVisible)
                {
                    TopmostEffectWindow.PlayEffect(new RippleEffect()
                    {
                        CenterX = GetCenter().X,
                        CenterY = GetCenter().Y
                    });
                }
                await Task.Run(() => cancellationToken.WaitHandle.WaitOne(request.MaskDuration), cancellationToken);
                if (request.OverlayContent is null || cancellationToken.IsCancellationRequested)
                {
                    BeginStoryboard("OverlayMaskOutDirect");
                }
                else
                {
                    ViewModel.CurrentOverlayElement = request.OverlayContent;
                    if (isSpeechEnabled)
                    {
                        SpeechService.EnqueueSpeechQueue(request.OverlaySpeechContent);
                    }
                    BeginStoryboard("OverlayMaskOut");
                    ViewModel.OverlayRemainStopwatch.Restart();
                    // 倒计时动画
                    var da = new DoubleAnimation()
                    {
                        From = 1.0,
                        To = 0.0,
                        Duration = new Duration(request.OverlayDuration),

                    };
                    var storyboard = new Storyboard()
                    {
                    };
                    Storyboard.SetTarget(da, OverlayTimeProgressBar);
                    Storyboard.SetTargetProperty(da, new PropertyPath(RangeBase.ValueProperty));
                    storyboard.Children.Add(da);
                    storyboard.Begin();
                    await Task.Run(() => cancellationToken.WaitHandle.WaitOne(request.OverlayDuration),
                        cancellationToken);
                    ViewModel.OverlayRemainStopwatch.Stop();
                }
                SpeechService.ClearSpeechQueue();
            }

            if (NotificationHostService.RequestQueue.Count < 1)
            {
                BeginStoryboard("OverlayOut");
            }
            await request.CompletedTokenSource.CancelAsync();
        }

        ViewModel.CurrentOverlayElement = null;
        ViewModel.CurrentMaskElement = null;
        ViewModel.IsOverlayOpened = false;
        if (ViewModel.IsNotificationWindowExplicitShowed)
        {
            ViewModel.IsNotificationWindowExplicitShowed = false;
            SetBottom();
        }
        UpdateTheme();
    }

    protected override void OnContentRendered(EventArgs e)
    {
        if (DesignerProperties.GetIsInDesignMode(this))
            return;
        UpdateTheme();
        var menu = (ContextMenu)FindResource("AppContextMenu");
        menu.DataContext = this;
        TaskBarIconService.MainTaskBarIcon.DataContext = this;
        TaskBarIconService.MainTaskBarIcon.ContextMenu = menu;
        TaskBarIconService.MainTaskBarIcon.LeftClickCommand = TrayIconLeftClickedCommand;
        TaskBarIconService.MainTaskBarIcon.TrayLeftMouseUp += MainTaskBarIconOnTrayLeftMouseUp;
        ViewModel.OverlayRemainTimePercents = 0.5;
        DiagnosticService.EndStartup();
        if (ViewModel.Settings.IsSplashEnabled)
        {
            App.GetService<ISplashService>().EndSplash();
        }

        if (!ViewModel.Settings.IsNotificationEffectRenderingScaleAutoSet)
        {
            AutoSetNotificationEffectRenderingScale();
        }

        if (!ViewModel.Settings.IsWelcomeWindowShowed)
        {
            var w = new WelcomeWindow()
            {
                ViewModel =
                {
                    Settings = ViewModel.Settings
                }
            };
            var r = w.ShowDialog();
            if (r == false)
            {
                ViewModel.IsClosing = true;
                Close();
            }
            else
            {
                ViewModel.Settings.IsWelcomeWindowShowed = true;
            }
        }
        base.OnContentRendered(e);
    }

    private void AutoSetNotificationEffectRenderingScale()
    {
        var screen = ViewModel.Settings.WindowDockingMonitorIndex < Screen.AllScreens.Length
            ? Screen.AllScreens[ViewModel.Settings.WindowDockingMonitorIndex]
            : Screen.PrimaryScreen;
        if (screen == null)
            return;
        if (screen.Bounds.Height >= 1400)
        {
            ViewModel.Settings.NotificationEffectRenderingScale = 0.75;
        }
        if (screen.Bounds.Height >= 2000)
        {
            ViewModel.Settings.NotificationEffectRenderingScale = 0.5;
        }

        ViewModel.Settings.IsNotificationEffectRenderingScaleAutoSet = true;
    }

    private void MainTaskBarIconOnTrayLeftMouseUp(object sender, RoutedEventArgs e)
    {
        switch (ViewModel.Settings.TaskBarIconClickBehavior)
        {
            case 1:
                OpenProfileSettingsWindow();
                break;
            case 2:
                ViewModel.IsMainWindowVisible = !ViewModel.IsMainWindowVisible;
                break;
        }
    }

    public void LoadProfile()
    {
        //ProfileService.LoadProfile();
        ViewModel.Profile = ProfileService.Profile;
    }

    public void SaveProfile()
    {
        ProfileService.SaveProfile(ViewModel.CurrentProfilePath);
    }

    private void LoadSettings()
    {
        var r = SettingsService.Settings;
        ViewModel.Settings = r;
        ViewModel.Settings.PropertyChanged += (sender, args) => SaveSettings();
    }

    public void SaveSettings()
    {
        UpdateTheme();
        SettingsService.SaveSettings();
    }

    protected override void OnInitialized(EventArgs e)
    {
        base.OnInitialized(e);
        if (DesignerProperties.GetIsInDesignMode(this))
            return;
        ViewModel.Profile.PropertyChanged += (sender, args) => SaveProfile();
        ViewModel.Settings.PropertyChanged += (sender, args) => SaveSettings();
        LoadSettings();
        //ViewModel.CurrentProfilePath = ViewModel.Settings.SelectedProfile;
        LoadProfile();
        UpdateTheme();
        UserPrefrenceUpdateStopwatch.Start();
        SystemEvents.UserPreferenceChanged += OnSystemEventsOnUserPreferenceChanged;
    }

    private void OnSystemEventsOnUserPreferenceChanged(object sender, UserPreferenceChangedEventArgs args)
    {
        if (UserPrefrenceUpdateStopwatch.ElapsedMilliseconds < 1000)
        {
            return;
        }
        //Debug.WriteLine("Updated theme.");
        UserPrefrenceUpdateStopwatch.Restart();
        UpdateTheme();
    }

    private void SetBottom()
    {
        var hWnd = (HWND)new WindowInteropHelper(this).Handle;
        if (ViewModel.Settings.WindowLayer != 0)
        {
            return;
        }
        if (ViewModel.IsNotificationWindowExplicitShowed)
        {
            SetWindowPos(hWnd, default, 0, 0, 0, 0,
                SET_WINDOW_POS_FLAGS.SWP_NOSIZE | SET_WINDOW_POS_FLAGS.SWP_NOMOVE | SET_WINDOW_POS_FLAGS.SWP_NOACTIVATE);
            return;
        }
        SetWindowPos(hWnd, NativeWindowHelper.HWND_BOTTOM, 0, 0, 0, 0,
            SET_WINDOW_POS_FLAGS.SWP_NOSIZE | SET_WINDOW_POS_FLAGS.SWP_NOMOVE | SET_WINDOW_POS_FLAGS.SWP_NOACTIVATE);
    }

    private async void UpdateTheme()
    {
        var aState = await AppCenter.IsEnabledAsync();
        if (aState != ViewModel.Settings.IsReportingEnabled)
        {
            await AppCenter.SetEnabledAsync(ViewModel.Settings.IsReportingEnabled);
        }

        UpdateWindowPos();
        var hWnd = (HWND)new WindowInteropHelper(this).Handle;
        var style = GetWindowLong(hWnd, WINDOW_LONG_PTR_INDEX.GWL_EXSTYLE);
        style |= NativeWindowHelper.WS_EX_TOOLWINDOW;
        if (!ViewModel.Settings.IsMouseClickingEnabled)
        {
            var r = SetWindowLong(hWnd, WINDOW_LONG_PTR_INDEX.GWL_EXSTYLE, style | NativeWindowHelper.WS_EX_TRANSPARENT);
        }
        else
        {
            style &= ~NativeWindowHelper.WS_EX_TRANSPARENT;
            var r = SetWindowLong(hWnd, WINDOW_LONG_PTR_INDEX.GWL_EXSTYLE, style);
        }

        switch (ViewModel.Settings.WindowLayer)
        {
            case 0: // bottom
                Topmost = ViewModel.IsNotificationWindowExplicitShowed;
                break;
            case 1:
                Topmost = true;
                break;
        }

        var primary = Colors.DodgerBlue;
        var secondary = Colors.DodgerBlue;
        switch (ViewModel.Settings.ColorSource)
        {
            case 0: //custom
                primary = ViewModel.Settings.PrimaryColor;
                secondary = ViewModel.Settings.SecondaryColor;
                break;
            case 1:
                primary = secondary = ViewModel.Settings.SelectedPlatte;
                break;
            case 2:
                try
                {
                    DwmGetColorizationColor(out var color, out _);
                    var c = NativeWindowHelper.GetColor((int)color);
                    primary = secondary = c;
                }
                catch (Exception ex)
                {
                    Logger.LogError(ex, "获取系统主题色失败。");
                }
                break;

        }
        ThemeService.SetTheme(ViewModel.Settings.Theme, primary, secondary);
    }

    private void ButtonSettings_OnClick(object sender, RoutedEventArgs e)
    {
        OpenProfileSettingsWindow();
    }

    private void ListView_OnMouseDown(object sender, MouseButtonEventArgs e)
    {
        e.Handled = true;
    }

    private void Selector_OnSelectionChanged(object sender, SelectionChangedEventArgs e)
    {
        e.Handled = true;
    }

    private void ButtonResizeDebug_OnClick(object sender, RoutedEventArgs e)
    {
        SizeToContent = SizeToContent.WidthAndHeight;
    }

    private void MainWindow_OnPreviewMouseDown(object sender, MouseButtonEventArgs e)
    {
        if (e.LeftButton == MouseButtonState.Pressed)
        {
            e.Handled = true;
            //DragMove();
        }
    }

    private void MenuItemSettings_OnClick(object sender, RoutedEventArgs e)
    {
        App.GetService<SettingsWindowNew>().Open();
    }

    private void MenuItemDebugOverlayMaskIn_OnClick(object sender, RoutedEventArgs e)
    {
        ViewModel.CurrentMaskElement = FindResource("ClassPrepareNotifyMask");
        ViewModel.CurrentOverlayElement = FindResource("ClassPrepareNotifyOverlay");
        var a = (Storyboard)FindResource("OverlayMaskIn");
        a.Begin();
    }

    private void MenuItemDebugOverlayMaskOut_OnClick(object sender, RoutedEventArgs e)
    {
        var a = (Storyboard)FindResource("OverlayMaskOut");
        a.Begin();
    }

    private void MenuItemDebugOverlayOut_OnClick(object sender, RoutedEventArgs e)
    {
        var a = (Storyboard)FindResource("OverlayOut");
        a.Begin();
    }

    private void MenuItemDebugOverlayMaskOutDirect_OnClick(object sender, RoutedEventArgs e)
    {
        BeginStoryboard("OverlayMaskOutDirect");
    }

    private void MenuItemExitApp_OnClick(object sender, RoutedEventArgs e)
    {
        ViewModel.IsClosing = true;
        Close();
    }

    private void MainWindow_OnClosing(object? sender, CancelEventArgs e)
    {
        if (!ViewModel.IsClosing)
        {
            e.Cancel = true;
            return;
        }
        LessonsService.StopMainTimer();
        SaveProfile();
        SaveSettings();
    }

    private void UpdateWindowPos(bool updateEffectWindow=false)
    {
        GetCurrentDpi(out var dpiX, out var dpiY);

        var scale = ViewModel.Settings.Scale;
        ViewModel.GridRootLeft = Width / 10 * (scale - 1);
        ViewModel.GridRootTop = Height / 10 * (scale - 1);

        var screen = ViewModel.Settings.WindowDockingMonitorIndex < Screen.AllScreens.Length  && ViewModel.Settings.WindowDockingMonitorIndex >= 0
            ? Screen.AllScreens[ViewModel.Settings.WindowDockingMonitorIndex] 
            : Screen.PrimaryScreen;
        if (screen == null)
            return;
        var aw = RenderSize.Width * dpiX;
        var ah = RenderSize.Height * dpiY;
        var c = (double)(screen.WorkingArea.Left + screen.WorkingArea.Right) / 2;
        var ox = ViewModel.Settings.WindowDockingOffsetX;
        var oy = ViewModel.Settings.WindowDockingOffsetY;
        Width = screen.WorkingArea.Width / dpiX;
        //Height = GridRoot.ActualHeight * scale;
        Left = (screen.WorkingArea.Left + ox) / dpiX;

        switch (ViewModel.Settings.WindowDockingLocation)
        {
            case 0: //左上
                //Left = (screen.WorkingArea.Left + ox) / dpiX;
                Top = (screen.WorkingArea.Top + oy) / dpiY;
                break;
            case 1: // 中上
                //Left = (c - aw / 2 + ox) / dpiX;
                Top = (screen.WorkingArea.Top + oy) / dpiY;
                break;
            case 2: // 右上
                //Left = (screen.WorkingArea.Right - aw + ox) / dpiX;
                Top = (screen.WorkingArea.Top + oy) / dpiY;
                break;
            case 3: // 左下
                //Left = (screen.WorkingArea.Left + ox) / dpiX;
                Top = (screen.WorkingArea.Bottom - ah + oy) / dpiY;
                break;
            case 4: // 中下
                //Left = (c - aw / 2 + ox) / dpiX;
                Top = (screen.WorkingArea.Bottom - ah + oy) / dpiY;
                break;
            case 5: // 右下
                //Left = (screen.WorkingArea.Right - aw + ox) / dpiX;
                Top = (screen.WorkingArea.Bottom - ah + oy) / dpiY;
                break;
        }
        if (updateEffectWindow)
            TopmostEffectWindow.UpdateWindowPos(screen, 1 / dpiX);
    }

    public void GetCurrentDpi(out double dpiX, out double dpiY)
    {
        dpiX = _latestDpiX;
        dpiY = _latestDpiY;
        try
        {
            var source = PresentationSource.FromVisual(this);
            if (source?.CompositionTarget == null) 
                return;
            _latestDpiX = dpiX = 1.0 * source.CompositionTarget.TransformToDevice.M11;
            _latestDpiY = dpiY = 1.0 * source.CompositionTarget.TransformToDevice.M22;
        }
        catch(Exception ex)
        {
            Logger.LogError(ex, "无法获取当前dpi");
        }
    }

    private void MainWindow_OnSizeChanged(object sender, SizeChangedEventArgs e)
    {
        //UpdateWindowPos();
    }

    private void MainWindow_OnActivated(object? sender, EventArgs e)
    {
        SetBottom();
    }

    private void MainWindow_OnStateChanged(object? sender, EventArgs e)
    {
        SetBottom();
    }

    private void MenuItemTemporaryClassPlan_OnClick(object sender, RoutedEventArgs e)
    {
        ProfileSettingsWindow.OpenDrawer("TemporaryClassPlan");
        OpenProfileSettingsWindow();
    }

    public void OpenProfileSettingsWindow()
    {
        if (!ProfileSettingsWindow.IsOpened)
        {
            Analytics.TrackEvent("打开档案设置窗口");
            ProfileSettingsWindow.IsOpened = true;
            ProfileSettingsWindow.Show();
        }
        else
        {
            if (ProfileSettingsWindow.WindowState == WindowState.Minimized)
            {
                ProfileSettingsWindow.WindowState = WindowState.Normal;
            }
            ProfileSettingsWindow.Activate();
        }
    }

    private void MenuItemAbout_OnClick(object sender, RoutedEventArgs e)
    {
        App.GetService<SettingsWindowNew>().Open("about");
    }

    private void MenuItemDebugWelcomeWindow_OnClick(object sender, RoutedEventArgs e)
    {
        var ww = new WelcomeWindow();
        ww.ShowDialog();
    }

    private void MenuItemDebugWelcomeWindow2_OnClick(object sender, RoutedEventArgs e)
    {
        ViewModel.Settings.IsWelcomeWindowShowed = false;
        SaveSettings();
    }

    private void MenuItemHelps_OnClick(object sender, RoutedEventArgs e)
    {
        OpenHelpsWindow();
    }

    public void OpenHelpsWindow()
    {
        Analytics.TrackEvent("打开帮助窗口");
        if (HelpsWindow.ViewModel.IsOpened)
        {
            HelpsWindow.WindowState = HelpsWindow.WindowState == WindowState.Minimized ? WindowState.Normal : HelpsWindow.WindowState;
            HelpsWindow.Activate();
        }
        else
        {
            HelpsWindow.ViewModel.IsOpened = true;
            HelpsWindow.Show();
        }
    }

    private void MenuItemUpdates_OnClick(object sender, RoutedEventArgs e)
    {
        App.GetService<SettingsWindowNew>().Open("update");
    }

    private void GridRoot_OnSizeChanged(object sender, SizeChangedEventArgs e)
    {
        Width = e.NewSize.Width * ViewModel.Settings.Scale;
        Height = e.NewSize.Height * ViewModel.Settings.Scale;
    }

    private void GridContent_OnSizeChanged(object sender, SizeChangedEventArgs e)
    {
        GridWrapper.Width = e.NewSize.Width + 32;
    }

    private async void MenuItemDebugFitSize_OnClick(object sender, RoutedEventArgs e)
    {
        ViewModel.OverlayRemainTimePercents = 0.5;
    }

    private void MenuItemClearAllNotifications_OnClick(object sender, RoutedEventArgs e)
    {
        NotificationHostService.CurrentRequest?.CancellationTokenSource.Cancel();
    }

    private void MenuItemNotificationSettings_OnClick(object sender, RoutedEventArgs e)
    {
        App.GetService<SettingsWindowNew>().Open("notification");
    }

    private void MenuItemShowMainWindow_OnChecked(object sender, RoutedEventArgs e)
    {
        TaskBarIconService.MainTaskBarIcon.IconSource = new GeneratedIconSource()
        {
            BackgroundSource =
                new BitmapImage(new Uri("pack://application:,,,/ClassIsland;component/Assets/AppLogo.png",
                    UriKind.Absolute)),
        };
    }

    private void MenuItemShowMainWindow_OnUnchecked(object sender, RoutedEventArgs e)
    {
        TaskBarIconService.MainTaskBarIcon.IconSource = new GeneratedIconSource()
        {
            BackgroundSource =
                new BitmapImage(new Uri("pack://application:,,,/ClassIsland;component/Assets/AppLogo_Fade.png",
                    UriKind.Absolute)),
        };
    }

    private void MenuItemClassSwap_OnClick(object sender, RoutedEventArgs e)
    {
        if (LessonsService.CurrentClassPlan == null || ClassChangingWindow != null)
        {
            return;
        }

        ViewModel.IsBusy = true;
        ClassChangingWindow = new ClassChangingWindow()
        {
            ClassPlan = LessonsService.CurrentClassPlan
        };
        ClassChangingWindow.ShowDialog();
        ClassChangingWindow.DataContext = null;
        ClassChangingWindow = null;
        ViewModel.IsBusy = false;
    }

    private void MainWindow_OnLoaded(object sender, RoutedEventArgs e)
    {
        ((HwndSource)PresentationSource.FromVisual(this)).AddHook((IntPtr hwnd, int msg, IntPtr wParam, IntPtr lParam, ref bool handled) =>
        {
            //想要让窗口透明穿透鼠标和触摸等，需要同时设置 WS_EX_LAYERED 和 WS_EX_TRANSPARENT 样式，
            //确保窗口始终有 WS_EX_LAYERED 这个样式，并在开启穿透时设置 WS_EX_TRANSPARENT 样式
            //但是WPF窗口在未设置 AllowsTransparency = true 时，会自动去掉 WS_EX_LAYERED 样式（在 HwndTarget 类中)，
            //如果设置了 AllowsTransparency = true 将使用WPF内置的低性能的透明实现，
            //所以这里通过 Hook 的方式，在不使用WPF内置的透明实现的情况下，强行保证这个样式存在。
            if (msg == (int)0x007C && (long)wParam == (long)WINDOW_LONG_PTR_INDEX.GWL_EXSTYLE)
            {
                var styleStruct = (NativeWindowHelper.StyleStruct)Marshal.PtrToStructure(lParam, typeof(NativeWindowHelper.StyleStruct));
                styleStruct.styleNew |= (int)NativeWindowHelper.WS_EX_LAYERED;
                Marshal.StructureToPtr(styleStruct, lParam, false);
                handled = true;
            }
            return IntPtr.Zero;
        });
    }

    private void GridWrapper_OnSizeChanged(object sender, SizeChangedEventArgs e)
    {
        if (double.IsNaN(e.NewSize.Width))
            return;
        if ( double.IsNaN(BackgroundWidth))
        {
            BackgroundWidth = e.NewSize.Width;
            return;
        }

        var m = e.NewSize.Width > BackgroundWidth;
        var s = ViewModel.Settings.DebugAnimationScale;
        var t = m ? 600 * s : 800 * s;
        var da = new DoubleAnimation()  
        {
            From = BackgroundWidth,
            To = e.NewSize.Width,
            Duration = new Duration(TimeSpan.FromMilliseconds(t)),
            EasingFunction = m ? new BackEase()
            {
                EasingMode = EasingMode.EaseOut,
                Amplitude = 0.4
            } : new BackEase()
            {
                EasingMode = EasingMode.EaseOut,
                Amplitude = 0.2
            }
        };
        var storyboard = new Storyboard()
        {
        };
        Storyboard.SetTarget(da, this);
        Storyboard.SetTargetProperty(da, new PropertyPath(BackgroundWidthProperty));
        storyboard.Children.Add(da);
        storyboard.Begin();
        storyboard.Completed += (o, args) =>
        {
            storyboard.Remove();
        };
    }

    private void TrayIconOnClicked_OnExecuted(object sender, ExecutedRoutedEventArgs e)
    {
        
    }

    private void MenuItemSettingsWindow2_OnClick(object sender, RoutedEventArgs e)
    {
        IAppHost.GetService<SettingsWindowNew>().Open();
    }
}<|MERGE_RESOLUTION|>--- conflicted
+++ resolved
@@ -194,10 +194,14 @@
         //NotificationHostService.OnUpdateTimerTick(this, EventArgs.Empty);
 
         // Detect fullscreen
-        var screen = Screen.AllScreens[ViewModel.Settings.WindowDockingMonitorIndex] ??
-                     Screen.PrimaryScreen!;
-        ViewModel.IsForegroundFullscreen = NativeWindowHelper.IsForegroundFullScreen(screen);
-        ViewModel.IsForegroundMaxWindow = NativeWindowHelper.IsForegroundMaxWindow(screen);
+        var screen = ViewModel.Settings.WindowDockingMonitorIndex < Screen.AllScreens.Length &&
+                     ViewModel.Settings.WindowDockingMonitorIndex >= 0 ?
+            Screen.AllScreens[ViewModel.Settings.WindowDockingMonitorIndex] : Screen.PrimaryScreen;
+        if (screen != null)
+        {
+            ViewModel.IsForegroundFullscreen = NativeWindowHelper.IsForegroundFullScreen(screen);
+            ViewModel.IsForegroundMaxWindow = NativeWindowHelper.IsForegroundMaxWindow(screen);
+        }
 
     }
 
@@ -243,166 +247,6 @@
         
     }
 
-<<<<<<< HEAD
-=======
-    private async void UpdateTimerOnTick(object? sender, EventArgs e)
-    {
-        SettingsService.Settings.IsNetworkConnect = InternetGetConnectedState(out var _);
-        SettingsService.Settings.IsNotificationSpeechEnabled = SettingsService.Settings.IsNetworkConnect || SettingsService.Settings.IsSystemSpeechSystemExist;
-        if (SettingsService.Settings.IsMainWindowDebugEnabled)
-            ViewModel.DebugCurrentTime = ExactTimeService.GetCurrentLocalDateTime();
-
-        UpdateWindowPos(true);
-        UpdateMouseStatus();
-        LoadCurrentClassPlan();
-        if (ViewModel.Settings.WindowLayer == 0)
-        {
-            //SetBottom();
-        }
-        NotificationHostService.OnUpdateTimerTick(this, EventArgs.Empty);
-
-        // Detect fullscreen
-        var screen = ViewModel.Settings.WindowDockingMonitorIndex < Screen.AllScreens.Length &&
-                     ViewModel.Settings.WindowDockingMonitorIndex >= 0 ?
-            Screen.AllScreens[ViewModel.Settings.WindowDockingMonitorIndex] : Screen.PrimaryScreen;
-        if (screen != null)
-        {
-            ViewModel.IsForegroundFullscreen = NativeWindowHelper.IsForegroundFullScreen(screen);
-            ViewModel.IsForegroundMaxWindow = NativeWindowHelper.IsForegroundMaxWindow(screen);
-        }
-
-        // Deactivate
-        foreach (var i in ViewModel.Profile.TimeLayouts.Where(i => !i.Value.IsActivatedManually))
-        {
-            i.Value.IsActivated = false;
-        }
-        foreach (var i in ViewModel.Profile.ClassPlans)
-        {
-            i.Value.IsActivated = false;
-        }
-
-        if (ViewModel.CurrentClassPlan is null || ViewModel.CurrentClassPlan.TimeLayout is null)
-        {
-            ViewModel.CurrentStatus = TimeState.None;
-            ViewModel.CurrentOverlayStatus = TimeState.None;
-            ViewModel.CurrentOverlayEventStatus = TimeState.None;
-            NotificationHostService.IsClassPlanLoaded = false;
-            goto final;
-        }
-        NotificationHostService.IsClassPlanLoaded = true;
-        // Activate selected item
-        ViewModel.CurrentClassPlan.IsActivated = true;
-        ViewModel.CurrentClassPlan.TimeLayout.IsActivated = true;
-
-        var isLessonConfirmed = false;
-        // 更新选择
-        var currentLayout = ViewModel.CurrentClassPlan.TimeLayout.Layouts;
-        foreach (var i in currentLayout)
-        {
-            if (i.StartSecond.TimeOfDay <= ExactTimeService.GetCurrentLocalDateTime().TimeOfDay && i.EndSecond.TimeOfDay >= ExactTimeService.GetCurrentLocalDateTime().TimeOfDay)
-            {
-                ViewModel.CurrentSelectedIndex = currentLayout.IndexOf(i);
-                ViewModel.CurrentTimeLayoutItem = i;
-                NotificationHostService.IsClassConfirmed = isLessonConfirmed = true;
-                if (ViewModel.CurrentTimeLayoutItem.TimeType == 0)
-                {
-                    var i0 = GetSubjectIndex(currentLayout.IndexOf(i));
-                    ViewModel.CurrentSubject = ViewModel.Profile.Subjects[ViewModel.CurrentClassPlan.Classes[i0].SubjectId];
-                }
-                else
-                {
-                    ViewModel.CurrentSubject = null;
-                }
-                break;
-            }
-        }
-
-        //var isBreaking = false;
-        if (!isLessonConfirmed)
-        {
-            ViewModel.CurrentSelectedIndex = null;
-            ViewModel.CurrentStatus = TimeState.None;
-        }
-        // 获取下节课信息
-        else if (ViewModel.CurrentSelectedIndex + 1 < currentLayout.Count && ViewModel.CurrentSelectedIndex is not null)
-        {
-            var nextClassTimeLayoutItems = (from i in currentLayout
-                where currentLayout.IndexOf(i) > ViewModel.CurrentSelectedIndex
-                      && i.TimeType == 0
-                select i)
-                .ToList();
-            var nextBreakingTimeLayoutItems = (from i in currentLayout
-                    where currentLayout.IndexOf(i) > ViewModel.CurrentSelectedIndex
-                          && i.TimeType == 1
-                    select i)
-                .ToList();
-            if (nextClassTimeLayoutItems.Count > 0)
-            {
-                var i0 = GetSubjectIndex(currentLayout.IndexOf(nextClassTimeLayoutItems[0]));
-                var index = ViewModel.CurrentClassPlan.Classes[i0].SubjectId;
-                NotificationHostService.NextClassSubject = ViewModel.NextSubject = ViewModel.Profile.Subjects[index] ?? Subject.Empty;
-                NotificationHostService.NextClassTimeLayoutItem = ViewModel.NextTimeLayoutItem = nextClassTimeLayoutItems[0];
-            }
-
-            if (nextBreakingTimeLayoutItems.Count > 0)
-            {
-                NotificationHostService.NextBreakingTimeLayoutItem = ViewModel.NextBreakingLayoutItem = nextBreakingTimeLayoutItems[0];
-            }
-        }
-
-        var tClassDelta = ViewModel.NextTimeLayoutItem.StartSecond.TimeOfDay - ExactTimeService.GetCurrentLocalDateTime().TimeOfDay;
-        ViewModel.OnClassLeftTime = tClassDelta;
-        NotificationHostService.OnClassDeltaTime = tClassDelta;
-        NotificationHostService.OnBreakingTimeDeltaTime =
-            ViewModel.NextBreakingLayoutItem.StartSecond.TimeOfDay - ExactTimeService.GetCurrentLocalDateTime().TimeOfDay;
-        // 获取状态信息
-        if (ViewModel.CurrentSelectedIndex == null)
-        {
-            ViewModel.CurrentStatus = TimeState.None;
-        //} else if (tClassDelta > TimeSpan.Zero && tClassDelta <= TimeSpan.FromSeconds(ViewModel.Settings.ClassPrepareNotifySeconds))
-        //{
-        //    ViewModel.CurrentStatus = TimeState.PrepareOnClass;
-        } else if (ViewModel.CurrentTimeLayoutItem.TimeType == 0)
-        {
-            ViewModel.CurrentStatus = TimeState.OnClass;
-        } else if (ViewModel.CurrentTimeLayoutItem.TimeType == 1)
-        {
-            ViewModel.CurrentStatus = TimeState.Breaking;
-        }
-
-        switch (ViewModel.CurrentStatus)
-        {
-            // 向提醒提供方传递事件
-            // 下课事件
-            case TimeState.Breaking when ViewModel.CurrentOverlayEventStatus != TimeState.Breaking:
-                Logger.LogInformation("发出下课事件。");
-                NotificationHostService.OnOnBreakingTime(this, EventArgs.Empty);
-                ViewModel.CurrentOverlayEventStatus = TimeState.Breaking;
-                break;
-            // 上课事件
-            case TimeState.OnClass when ViewModel.CurrentOverlayEventStatus != TimeState.OnClass:
-                Logger.LogInformation("发出上课事件。");
-                NotificationHostService.OnOnClass(this, EventArgs.Empty);
-                ViewModel.CurrentOverlayEventStatus = TimeState.OnClass;
-                break;
-            case TimeState.None:
-                break;
-            case TimeState.PrepareOnClass:
-                break;
-            default:
-                break;
-        }
-
-        final:
-        // 处理提醒请求队列
-        await ProcessNotification();
-
-        // Finished update
-        ViewModel.Today = ExactTimeService.GetCurrentLocalDateTime();
-        MainListBox.SelectedIndex = ViewModel.CurrentSelectedIndex ?? -1;
-    }
-
->>>>>>> 31e6e361
     public Point GetCenter()
     {
         GetCurrentDpi(out var dpi, out _);
