﻿using ClassIsland.Core.Abstractions.Controls;
using System;
using System.Collections.Generic;
using System.ComponentModel;
using System.Linq;
using System.Runtime.CompilerServices;
using System.Text;
using System.Threading.Tasks;
using System.Windows;
using System.Windows.Controls;
using System.Windows.Data;
using System.Windows.Documents;
using System.Windows.Input;
using System.Windows.Media;
using System.Windows.Media.Imaging;
using System.Windows.Navigation;
using System.Windows.Shapes;
using ClassIsland.Core.Abstractions.Services;
using ClassIsland.Core.Attributes;
using ClassIsland.Models;
using ClassIsland.Services;
using MaterialDesignThemes.Wpf;
using ClassIsland.Core.Models.AttachedSettings;
using ClassIsland.Shared.Abstraction.Models;
using ClassIsland.Shared.Enums;
using ClassIsland.Shared.Models.Profile;

namespace ClassIsland.Controls.Components;

/// <summary>
/// ScheduleComponent.xaml 的交互逻辑
/// </summary>
[MigrateFrom("E7831603-61A0-4180-B51B-54AD75B1A4D3")]  // 课程表（旧）
[ComponentInfo("1DB2017D-E374-4BC6-9D57-0B4ADF03A6B8", "课程表", PackIconKind.Schedule, "显示当前的课程表信息。")]
public partial class ScheduleComponent : INotifyPropertyChanged
{
    private bool _showCurrentLessonOnlyOnClass = false;
    private bool _isAfterSchool = false;
    private ClassPlan? _tomorrowClassPlan;
    private ClassPlan? _tomorrowClassPlan1;
    public ILessonsService LessonsService { get; }

    public SettingsService SettingsService { get; }

    public IProfileService ProfileService { get; }
    public IExactTimeService ExactTimeService { get; }

    public bool IsAfterSchool
    {
        get => _isAfterSchool;
        set
        {
            if (value == _isAfterSchool) return;
            _isAfterSchool = value;
            OnPropertyChanged();
        }
    }

    public bool ShowCurrentLessonOnlyOnClass
    {
        get => _showCurrentLessonOnlyOnClass;
        set
        {
            if (value == _showCurrentLessonOnlyOnClass) return;
            _showCurrentLessonOnlyOnClass = value;
            OnPropertyChanged();
        }
    }

    public ClassPlan? TomorrowClassPlan
    {
        get => _tomorrowClassPlan1;
        set
        {
            if (Equals(value, _tomorrowClassPlan1)) return;
            _tomorrowClassPlan1 = value;
            OnPropertyChanged();
        }
    }


    private bool CheckIsAfterSchool()
    {
        if (LessonsService.CurrentState != TimeState.None)
        {
            return false;
        }

        return LessonsService is { IsClassPlanLoaded: true, CurrentClassPlan: not null } &&
               ExactTimeService.GetCurrentLocalDateTime().TimeOfDay >= LessonsService.CurrentClassPlan?.TimeLayout
                   .Layouts.LastOrDefault()?.EndSecond.TimeOfDay;
    }

    public ScheduleComponent(ILessonsService lessonsService, SettingsService settingsService, IProfileService profileService, IExactTimeService exactTimeService)
    {
        LessonsService = lessonsService;
        SettingsService = settingsService;
        ProfileService = profileService;
        ExactTimeService = exactTimeService;
        LessonsService.PostMainTimerTicked += LessonsServiceOnPostMainTimerTicked;
        LessonsService.CurrentTimeStateChanged += LessonsServiceOnCurrentTimeStateChanged;
        LessonsService.PropertyChanged += LessonsServiceOnPropertyChanged;
        IsAfterSchool = CheckIsAfterSchool();
        InitializeComponent();
    }

<<<<<<< HEAD
    private void LessonsServiceOnPropertyChanged(object? sender, PropertyChangedEventArgs e)
    {
        if (e.PropertyName is nameof(LessonsService.CurrentClassPlan) or nameof(LessonsService.IsClassPlanLoaded))
        {
            IsAfterSchool = CheckIsAfterSchool();
        }
    }


    private void LessonsServiceOnCurrentTimeStateChanged(object? sender, EventArgs e)
    {
        IsAfterSchool = CheckIsAfterSchool();
=======
    public override void OnMigrated(Guid sourceId, object? settings)
    {
        var appSettings = SettingsService.Settings;
        Settings.CountdownSeconds = appSettings.CountdownSeconds;
        Settings.ExtraInfoType = appSettings.ExtraInfoType;
        Settings.IsCountdownEnabled = appSettings.IsCountdownEnabled;
        Settings.ShowExtraInfoOnTimePoint = appSettings.ShowExtraInfoOnTimePoint;
        base.OnMigrated(sourceId, appSettings);
>>>>>>> 0cc006e5
    }

    private void LessonsServiceOnPostMainTimerTicked(object? sender, EventArgs e)
    {
        var settingsSource =
            (ILessonControlSettings?)IAttachedSettingsHostService.GetAttachedSettingsByPriority<LessonControlAttachedSettings>(
                new Guid("58e5b69a-764a-472b-bcf7-003b6a8c7fdf"),
                LessonsService.CurrentSubject,
                LessonsService.CurrentTimeLayoutItem,
                LessonsService.CurrentClassPlan,
                LessonsService.CurrentClassPlan?.TimeLayout) ??
            Settings;
        ShowCurrentLessonOnlyOnClass = settingsSource.ShowCurrentLessonOnlyOnClass;
        //IsAfterSchool = CheckIsAfterSchool();
        TomorrowClassPlan = LessonsService.GetClassPlanByDate(ExactTimeService.GetCurrentLocalDateTime() + TimeSpan.FromDays(1));
    }

    public event PropertyChangedEventHandler? PropertyChanged;

    protected virtual void OnPropertyChanged([CallerMemberName] string? propertyName = null)
    {
        PropertyChanged?.Invoke(this, new PropertyChangedEventArgs(propertyName));
    }

    protected bool SetField<T>(ref T field, T value, [CallerMemberName] string? propertyName = null)
    {
        if (EqualityComparer<T>.Default.Equals(field, value)) return false;
        field = value;
        OnPropertyChanged(propertyName);
        return true;
    }
}<|MERGE_RESOLUTION|>--- conflicted
+++ resolved
@@ -104,7 +104,6 @@
         InitializeComponent();
     }
 
-<<<<<<< HEAD
     private void LessonsServiceOnPropertyChanged(object? sender, PropertyChangedEventArgs e)
     {
         if (e.PropertyName is nameof(LessonsService.CurrentClassPlan) or nameof(LessonsService.IsClassPlanLoaded))
@@ -117,7 +116,8 @@
     private void LessonsServiceOnCurrentTimeStateChanged(object? sender, EventArgs e)
     {
         IsAfterSchool = CheckIsAfterSchool();
-=======
+    }
+
     public override void OnMigrated(Guid sourceId, object? settings)
     {
         var appSettings = SettingsService.Settings;
@@ -126,7 +126,6 @@
         Settings.IsCountdownEnabled = appSettings.IsCountdownEnabled;
         Settings.ShowExtraInfoOnTimePoint = appSettings.ShowExtraInfoOnTimePoint;
         base.OnMigrated(sourceId, appSettings);
->>>>>>> 0cc006e5
     }
 
     private void LessonsServiceOnPostMainTimerTicked(object? sender, EventArgs e)
