--- conflicted
+++ resolved
@@ -34,12 +34,9 @@
     private bool _isClassPlanEditComplete = false;
     private bool _isWeekOffsetSettingsOpen = false;
     private TimeLayoutItem? _previousTrackedTimeLayoutItem;
-<<<<<<< HEAD
     private DateTime _scheduleCalendarSelectedDate = DateTime.Today;
     private DateTime _overlayEnableDateTime = DateTime.Today;
-=======
     private bool _isProfileImportMenuOpened = false;
->>>>>>> 5263d280
 
     public object DrawerContent
     {
@@ -299,7 +296,6 @@
         }
     }
 
-<<<<<<< HEAD
     public DateTime ScheduleCalendarSelectedDate
     {
         get => _scheduleCalendarSelectedDate;
@@ -318,7 +314,10 @@
         {
             if (value.Equals(_overlayEnableDateTime)) return;
             _overlayEnableDateTime = value;
-=======
+            OnPropertyChanged();
+        }
+    }
+
     public bool IsProfileImportMenuOpened
     {
         get => _isProfileImportMenuOpened;
@@ -326,7 +325,6 @@
         {
             if (value == _isProfileImportMenuOpened) return;
             _isProfileImportMenuOpened = value;
->>>>>>> 5263d280
             OnPropertyChanged();
         }
     }
