﻿<ci:MyWindow x:Class="ClassIsland.Views.FeatureDebugWindow"
        xmlns="http://schemas.microsoft.com/winfx/2006/xaml/presentation"
        xmlns:x="http://schemas.microsoft.com/winfx/2006/xaml"
        xmlns:d="http://schemas.microsoft.com/expression/blend/2008"
        xmlns:mc="http://schemas.openxmlformats.org/markup-compatibility/2006"
        xmlns:local="clr-namespace:ClassIsland.Views"
        xmlns:controls="clr-namespace:ClassIsland.Controls"
        xmlns:materialDesign="http://materialdesigninxaml.net/winfx/xaml/themes"
        xmlns:notificationEffects="clr-namespace:ClassIsland.Controls.NotificationEffects"
        xmlns:ci="http://classisland.tech/schemas/xaml/core"
        xmlns:ruleset="clr-namespace:ClassIsland.Core.Models.Ruleset;assembly=ClassIsland.Core"
        xmlns:actionControls="clr-namespace:ClassIsland.Core.Controls.Action;assembly=ClassIsland.Core"
        xmlns:action="clr-namespace:ClassIsland.Core.Models.Action;assembly=ClassIsland.Core"
        mc:Ignorable="d"
        d:DataContext="{d:DesignInstance local:FeatureDebugWindow}"
        TextElement.Foreground="{DynamicResource MaterialDesignBody}"
        TextElement.FontWeight="Regular"
        TextElement.FontSize="13"
        TextOptions.TextFormattingMode="Ideal" 
        TextOptions.TextRenderingMode="Auto"        
        Background="{DynamicResource MaterialDesignPaper}"
        FontFamily="{StaticResource HarmonyOsSans}"
        Title="FeatureDebugWindow" Height="450" Width="800">
    <Grid>
        <TabControl HorizontalContentAlignment="Left">
<<<<<<< HEAD
            <TabItem Header="ActionControl">
                <Grid Background="#99000000">
                    <actionControls:ActionControl Background="{DynamicResource MaterialDesignPaper}"
                                          HorizontalAlignment="Right">
                        <actionControls:ActionControl.Actionset>
                            <action:Actionset />
                        </actionControls:ActionControl.Actionset>
                    </actionControls:ActionControl>

                </Grid>
=======
            <TabItem Header="FakeLoading">
                <StackPanel>
                    <controls:LoadingMask x:Name="LoadingMask"
                                          HorizontalAlignment="Stretch"
                                          Height="6"/>
                    <Button Content="Test fake loading"
                            Margin="0 8 0 0"
                            Click="ButtonTestFakeLoading_OnClick"/>
                </StackPanel> 
>>>>>>> 0cc006e5
            </TabItem>
            <TabItem Header="RulesetControl">
                <Grid Background="#99000000">
                    <ci:RulesetControl Background="{DynamicResource MaterialDesignPaper}"
                                       HorizontalAlignment="Right">
                        <ci:RulesetControl.Ruleset>
                            <ruleset:Ruleset>
                                
                            </ruleset:Ruleset>
                        </ci:RulesetControl.Ruleset>
                    </ci:RulesetControl>
                </Grid>
            </TabItem>
            <TabItem Header="ProgressBar">
                <Grid>
                    <ProgressBar IsIndeterminate="True"/>
                </Grid>
            </TabItem>
            <TabItem Header="IconControl">
                <Grid>
                    <ci:IconControl PackIconKind="Github"
                                    FallbackPackIconKind="QuestionMarkCircleOutline"
                                    Width="64" Height="64"
                                    IconKind="Image"
                                    ImageSource="/Assets/HoYoStickers/光辉矢愿_想我了吗.png"/>
                </Grid>
            </TabItem>
            <TabItem Header="LessonsListBox">
                <StackPanel>
                    <ci:LessonsListBox ClassPlan="{Binding LessonsService.CurrentClassPlan}"
                                       SelectedIndex="{Binding LessonsService.CurrentSelectedIndex, Mode=OneWayToSource}"
                                       Subjects="{Binding ProfileService.Profile.Subjects}"
                                       IsLiveUpdatingEnabled="False"/>

                    <ci:LessonsListBox ClassPlan="{Binding LessonsService.CurrentClassPlan}"
                                       SelectedIndex="{Binding LessonsService.CurrentSelectedIndex, Mode=OneWayToSource}"
                                       Subjects="{Binding ProfileService.Profile.Subjects}"
                                       IsLiveUpdatingEnabled="False"
                                       HighlightChangedClass="True"
                                       DiscardHidingDefault="True" />
                </StackPanel>
            </TabItem>
            <TabItem Header="水波纹提醒">
                <DockPanel >
                    <WrapPanel Orientation="Horizontal" DockPanel.Dock="Top">
                        <Button Content="Play" Click="ButtonPlayEffect_OnClick"/>
                        <TextBox Text="{Binding CenterX, ElementName=RippleEffect, Converter={StaticResource IntToStringConverter}}"
                                 Style="{StaticResource MaterialDesignFloatingHintTextBox}"
                                 materialDesign:HintAssist.Hint="X" MinWidth="100"/>
                        <TextBox Text="{Binding CenterY, ElementName=RippleEffect, Converter={StaticResource IntToStringConverter}}"
                                 Style="{StaticResource MaterialDesignFloatingHintTextBox}"
                                 materialDesign:HintAssist.Hint="Y" MinWidth="100"/>
                        <TextBox Text="{Binding Opacity, ElementName=RippleEffect, Converter={StaticResource IntToStringConverter}}"
                                 Style="{StaticResource MaterialDesignFloatingHintTextBox}"
                                 materialDesign:HintAssist.Hint="Opacity" MinWidth="100"/>
                        <CheckBox Content="ClipToBounds" IsChecked="{Binding ClipToBounds, ElementName=RippleEffect}"></CheckBox>
                    </WrapPanel>

                    <TextBlock Text="test2">
                        <TextBlock.CacheMode>
                            <BitmapCache RenderAtScale="1"/>
                        </TextBlock.CacheMode>
                    </TextBlock>
                    <notificationEffects:RippleEffect Margin="50"
                                                      x:Name="RippleEffect"
                                                      BorderBrush="Red"
                                                      BorderThickness="1"
                    >
                    </notificationEffects:RippleEffect>
                </DockPanel>
            </TabItem>
            <TabItem Header="BitmapCache">
                <StackPanel>
                    <StackPanel>
                        <StackPanel.CacheMode>
                            <BitmapCache RenderAtScale="{Binding Value, ElementName=SliderBitmapCacheScale, Mode=OneWay}"/>
                        </StackPanel.CacheMode>
                        <Image Source="/Assets/AppLogo.png" Width="100" Height="100" />
                        <TextBlock Text="Hello world!" />
                    </StackPanel>
                    <Slider x:Name="SliderBitmapCacheScale" 
                            Minimum="0.1" Maximum="2.0" 
                            AutoToolTipPlacement="BottomRight"
                            IsSnapToTickEnabled="True"
                            TickFrequency="0.1"></Slider>
                    <ci:IconText/>
                </StackPanel>
            </TabItem>
        </TabControl>
    </Grid>
</ci:MyWindow><|MERGE_RESOLUTION|>--- conflicted
+++ resolved
@@ -23,7 +23,6 @@
         Title="FeatureDebugWindow" Height="450" Width="800">
     <Grid>
         <TabControl HorizontalContentAlignment="Left">
-<<<<<<< HEAD
             <TabItem Header="ActionControl">
                 <Grid Background="#99000000">
                     <actionControls:ActionControl Background="{DynamicResource MaterialDesignPaper}"
@@ -34,7 +33,7 @@
                     </actionControls:ActionControl>
 
                 </Grid>
-=======
+            </TabItem>
             <TabItem Header="FakeLoading">
                 <StackPanel>
                     <controls:LoadingMask x:Name="LoadingMask"
@@ -44,7 +43,6 @@
                             Margin="0 8 0 0"
                             Click="ButtonTestFakeLoading_OnClick"/>
                 </StackPanel> 
->>>>>>> 0cc006e5
             </TabItem>
             <TabItem Header="RulesetControl">
                 <Grid Background="#99000000">
