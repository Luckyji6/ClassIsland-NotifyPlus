--- conflicted
+++ resolved
@@ -25,7 +25,6 @@
         Title="FeatureDebugWindow" Height="450" Width="800">
     <Grid>
         <TabControl HorizontalContentAlignment="Left">
-<<<<<<< HEAD
             <TabItem Header="MarkdownTest">
                 <Grid>
                     <Grid.ColumnDefinitions>
@@ -85,7 +84,7 @@
                         </Grid>
                     </ScrollViewer>
                 </Grid>
-=======
+            </TabItem>
             <TabItem Header="SecureDesktop">
                 <StackPanel>
                     <Button Click="ButtonBase_OnClick">test desktop</Button>
@@ -97,7 +96,6 @@
                     <Button Content="Create credential" Click="ButtonCreateCredential_OnClick"/>
                     <Button Content="Authorize" Click="ButtonAuthorize_OnClick"/>
                 </StackPanel>
->>>>>>> 1c6058ad
             </TabItem>
             <TabItem Header="ActionControl">
                 <Grid Background="#99000000">
