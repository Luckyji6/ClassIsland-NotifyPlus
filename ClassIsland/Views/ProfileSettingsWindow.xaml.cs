﻿using System;
using System.Collections.Generic;
using System.Collections.ObjectModel;
using System.ComponentModel;
using System.Diagnostics;
using System.IO;
using System.Linq;
using System.Text.Json;
using System.Windows;
using System.Windows.Controls;
using System.Windows.Data;
using System.Windows.Input;
using System.Windows.Interop;

using ClassIsland.Controls;
using ClassIsland.Converters;
using ClassIsland.Core;
using ClassIsland.Core.Abstractions.Services;
using ClassIsland.Core.Abstractions.Services.Management;
using ClassIsland.Core.Controls;
using ClassIsland.Core.Converters;
using ClassIsland.Core.Enums;
using ClassIsland.Core.Helpers.Native;
using ClassIsland.Shared.Models.Profile;
using ClassIsland.Services;
using ClassIsland.Services.Management;
using ClassIsland.Shared;
using ClassIsland.Shared.Extensions;
using ClassIsland.Shared.Models.Action;
using ClassIsland.ViewModels;
using CsesSharp;
using MaterialDesignThemes.Wpf;
using Microsoft.Extensions.Logging;
using Microsoft.Win32;
using Sentry;
using Application = System.Windows.Application;
using CommonDialog = ClassIsland.Core.Controls.CommonDialog.CommonDialog;
using DataFormats = System.Windows.DataFormats;
using DragDropEffects = System.Windows.DragDropEffects;
using DragEventArgs = System.Windows.DragEventArgs;
using Path = System.IO.Path;
using TabControl = System.Windows.Controls.TabControl;

namespace ClassIsland.Views;
/// <summary>
/// ProfileSettingsWindow.xaml 的交互逻辑
/// </summary>
public partial class ProfileSettingsWindow : MyWindow
{
    public static RoutedUICommand OpenTimeLayoutItemEditorCommand = new RoutedUICommand();

    public static RoutedUICommand RemoveSelectedTimeLayoutItemCommand = new RoutedUICommand();

    public IHangService HangService { get; } = App.GetService<IHangService>();

    public IManagementService ManagementService { get; } = App.GetService<IManagementService>();

    public IExactTimeService ExactTimeService { get; } = App.GetService<IExactTimeService>();

    public MainViewModel MainViewModel
    {
        get;
        set;
    } = new();

    public ProfileSettingsViewModel ViewModel
    {
        get;
        set;
    } = new();

    public ProfileSettingsWindow()
    {
        InitializeComponent();
        DataContext = this;
        ViewModel.PropertyChanged += ViewModelOnPropertyChanged;
        ViewModel.PropertyChanging += ViewModelOnPropertyChanging;
    }

    private void ViewModelOnPropertyChanging(object? sender, PropertyChangingEventArgs e)
    {

    }

    private void SelectedTimePointOnPropertyChanging(object? sender, PropertyChangingEventArgs e)
    {
        if (e.PropertyName != nameof(ViewModel.SelectedTimePoint.TimeType)) 
            return;
        NotifyTimePointChanged(true);
    }

    private void NotifyTimePointChanged(bool isRemove)
    {
        if (ViewModel.SelectedTimePoint == null)
            return;
        var timeLayout = ((KeyValuePair<string, TimeLayout>)ListViewTimeLayouts.SelectedItem).Value;
        var index = timeLayout.Layouts.IndexOf(ViewModel.SelectedTimePoint);
        if (index == -1)
            return;
        if (!isRemove){
            timeLayout.NotifyTimeLayoutItemAdded(index, ViewModel.SelectedTimePoint);
        }
        else
        {
            timeLayout.NotifyTimeLayoutItemRemoved(index, ViewModel.SelectedTimePoint);
        }
    }

    private void SelectedTimePointOnPropertyChanged(object? sender, PropertyChangedEventArgs e)
    {
        if (e.PropertyName != nameof(ViewModel.SelectedTimePoint.TimeType)) 
            return;
        NotifyTimePointChanged(false);
    }

    private void ViewModelOnPropertyChanged(object? sender, PropertyChangedEventArgs e)
    {
        if (e.PropertyName != nameof(ViewModel.SelectedTimePoint)) 
            return;
        if (ViewModel.PreviousTrackedTimeLayoutItem != null)
        {
            ViewModel.PreviousTrackedTimeLayoutItem.PropertyChanged -= SelectedTimePointOnPropertyChanged;
            ViewModel.PreviousTrackedTimeLayoutItem.PropertyChanging -= SelectedTimePointOnPropertyChanging;
        }
        if (ViewModel.SelectedTimePoint != null)
        {
            ViewModel.SelectedTimePoint.PropertyChanged += SelectedTimePointOnPropertyChanged;
            ViewModel.SelectedTimePoint.PropertyChanging += SelectedTimePointOnPropertyChanging;
            ViewModel.PreviousTrackedTimeLayoutItem = ViewModel.SelectedTimePoint;
        }
    }

    public bool IsOpened
    {
        get;
        set;
    } = false;

    public IAttachedSettingsHostService AttachedSettingsHostService { get; } =
        App.GetService<IAttachedSettingsHostService>();

    public ILessonsService LessonsService { get; } = App.GetService<ILessonsService>();

    public IProfileService ProfileService { get; } = App.GetService<IProfileService>();

    public void OpenDrawer(string key)
    {
        ViewModel.DrawerContent = FindResource(key);
        SentrySdk.Metrics.Increment("views.ProfileSettingsWindow.drawers.open", tags: new Dictionary<string, string>
        {
            {"key", key}
        });
        DrawerHost.OpenDrawerCommand.Execute(null, MyDrawerHost);
    }

    public void OpenTimeLayoutEdit(string? key="")
    {
        RootTabControl.SelectedIndex = 1;

        if (key != null)
        {
            ListViewTimeLayouts.SelectedItem =
                new KeyValuePair<string, TimeLayout>(key, ProfileService.Profile.TimeLayouts[key]);
        }
    }

    protected override void OnContentRendered(EventArgs e)
    {
        var d = (SubjectsDictionaryValueAccessConverter)FindResource("DictionaryValueAccessConverter");
        d.SourceDictionary = MainViewModel.Profile.Subjects;
        var d2 = (ClassPlanDictionaryValueAccessConverter)FindResource("ClassPlanDictionaryValueAccessConverter");
        d2.SourceDictionary = MainViewModel.Profile.TimeLayouts;
        TabTimeLayoutEditors.SelectedIndex = App.GetService<SettingsService>().Settings.TimeLayoutEditorIndex;

        MainViewModel.Settings.PropertyChanged += SettingsOnPropertyChanged;
        RefreshProfiles();

        base.OnContentRendered(e);
    }

    private void UIElement_OnPreviewMouseWheel(object sender, MouseWheelEventArgs e)
    {
        if (!e.Handled)
        {
            // ListView拦截鼠标滚轮事件
            e.Handled = true;

            // 激发一个鼠标滚轮事件，冒泡给外层ListView接收到
            var eventArg = new MouseWheelEventArgs(e.MouseDevice, e.Timestamp, e.Delta);
            eventArg.RoutedEvent = UIElement.MouseWheelEvent;
            eventArg.Source = sender;
            var parent = ((System.Windows.Controls.Control)sender).Parent as UIElement;
            if (parent != null)
            {
                parent.RaiseEvent(eventArg);
            }
        }
    }

    private void SettingsOnPropertyChanged(object? sender, PropertyChangedEventArgs e)
    {
        switch (e.PropertyName)
        {
            case nameof(MainViewModel.Settings.SelectedProfile):
                ViewModel.IsRestartSnackbarActive = true;
                break;
        }
    }

    private void RefreshProfiles()
    {
        ViewModel.Profiles = new ObservableCollection<string>
            (from i in Directory.GetFiles(Services.ProfileService.ProfilePath)
            where i.EndsWith(".json")
            select Path.GetFileName(i));
    }

    private void ButtonAddTimeLayout_OnClick(object sender, RoutedEventArgs e)
    {
        MainViewModel.Profile.TimeLayouts.Add(Guid.NewGuid().ToString(), new TimeLayout()
        {
            Name = "新时间表"
        });
        //MainViewModel.Profile.NotifyPropertyChanged(nameof(MainViewModel.Profile.TimeLayouts));
        ViewModel.DrawerContent = FindResource("TimeLayoutInfoEditor");
        ListViewTimeLayouts.SelectedIndex = MainViewModel.Profile.TimeLayouts.Count - 1;
        SentrySdk.Metrics.Increment("views.ProfileSettingsWindow.timeLayout.create");
    }

    private void ButtonAddClassTime_OnClick(object sender, RoutedEventArgs e)
    {
        AddTimeLayoutItem(0);
    }

    private void AddTimeLayoutItem(int timeType)
    {
        var timeLayout = ((KeyValuePair<string, TimeLayout>)ListViewTimeLayouts.SelectedItem).Value;
        var selected   = (TimeLayoutItem?)ListViewTimePoints.SelectedValue;
        var baseSec    = (timeType is 0 or 1 ? selected?.EndSecond : selected?.StartSecond) ?? DateTime.Today + new TimeSpan(7, 30, 0);
        var settings   = App.GetService<SettingsService>().Settings;
        var lastTime   = TimeSpan.FromMinutes(timeType switch
        {
            0 => settings.DefaultOnClassTimePointMinutes,  // 上课
            1 => settings.DefaultBreakingTimePointMinutes, // 课间休息
            2 => 0,  // 分割线
            3 => 0,  // 行动
            _ => 0
        });
        if (selected != null)
        {
            var index = timeLayout.Layouts.IndexOf(selected);
            /*if (selected.TimeType == 2)
            {
                // 向前的非线时间段集合
                // var l = (from i in timeLayout.Layouts.Take(index + 1) where i.TimeType != 2 select i).ToList();
                selected = l.Count > 0 ? l.Last() : selected;
            }*/
            if (timeType != 2 && timeType != 3 && index < timeLayout.Layouts.Count - 1)
            {
                var nexts = (from i 
                            in timeLayout.Layouts.Skip(index + 1) 
                        where i.TimeType != 2 
                        select i)
                    .ToList();
                if (nexts.Count > 0)
                {
                    var next = nexts[0];
                    if (next.StartSecond.TimeOfDay <= baseSec.TimeOfDay)
                    {
                        if (index != 0)
                        {
                            ViewModel.MessageQueue.Enqueue("没有合适的位置来插入新的时间点。");
                            return;
                        }
                        baseSec = selected.StartSecond - lastTime; // 向前插入时间点的简易实现，未考虑分割线
                        ViewModel.MessageQueue.Enqueue("已向前插入了新的时间点。");
                    }
                    if (next.StartSecond.TimeOfDay < baseSec.TimeOfDay + lastTime)
                    {
                        ViewModel.MessageQueue.Enqueue("没有足够的空间完全插入该时间点，已缩短时间点长度。");
                        lastTime = next.StartSecond.TimeOfDay - baseSec.TimeOfDay;
                    }
                }
            }

            if (timeType == 2)
            {
                baseSec = selected.EndSecond;
                if ((from i in timeLayout.Layouts where i.TimeType == 2 select i.StartSecond).ToList().Contains(baseSec))
                {
                    ViewModel.MessageQueue.Enqueue("这里已经存在一条分割线。");
                    return;
                }
            }
        }
        var newItem = new TimeLayoutItem()
        {
            TimeType = timeType,
            StartSecond = baseSec,
            EndSecond = baseSec + lastTime,
            ActionSet = timeType == 3 ? new ActionSet() : null
        };
        AddTimePoint(newItem);
        // ReSortTimeLayout(newItem);
        ListViewTimePoints.SelectedValue = newItem;
        //OpenDrawer("TimePointEditor");
        SentrySdk.Metrics.Increment("views.ProfileSettingsWindow.timePoint.create", tags: new Dictionary<string, string>()
        {
            {"Type", timeType.ToString()},
            {"Auto", "False"}
        });
    }

    public void AddTimeLayoutItem(int timeType, DateTime startTime, DateTime endTime)
    {
        var newItem = new TimeLayoutItem
        {
            TimeType    = timeType,
            StartSecond = startTime,
            EndSecond   = endTime,
        };
        AddTimePoint(newItem);
        SentrySdk.Metrics.Increment("views.ProfileSettingsWindow.timePoint.create", tags: new Dictionary<string, string>()
        {
            {"Type", timeType.ToString()},
            {"Auto", "True"}
        });
    }

    public void UpdateTimeLayout()
    {
        var timeLayout = ((KeyValuePair<string, TimeLayout>)ListViewTimeLayouts.SelectedItem).Value;
        var l = timeLayout.Layouts.ToList();
        l.Sort();
        l.Reverse();
        timeLayout.Layouts = new ObservableCollection<TimeLayoutItem>(l);
        timeLayout.SortCompleted();
    }

    private void ButtonAddBreakTime_OnClick(object sender, RoutedEventArgs e)
    {
        AddTimeLayoutItem(1);
    }

    private void ButtonEditTimePoint_OnClick(object sender, RoutedEventArgs e)
    {
        OpenDrawer("TimePointEditor");
        SentrySdk.Metrics.Increment("views.ProfileSettingsWindow.timePoint.edit");
    }

    private void ButtonEditTimeLayoutInfo_OnClick(object sender, RoutedEventArgs e)
    {
        OpenDrawer("TimeLayoutInfoEditor");
        SentrySdk.Metrics.Increment("views.ProfileSettingsWindow.timeLayout.edit");
    }

    private void ButtonRemoveTimePoint_OnClick(object sender, RoutedEventArgs e)
    {
        if (ListViewTimePoints.SelectedValue is not TimeLayoutItem timePoint) 
            return;
        var timeLayout = ((KeyValuePair<string, TimeLayout>)ListViewTimeLayouts.SelectedValue).Value;
        var i = timeLayout.Layouts.IndexOf(timePoint);
        timeLayout.RemoveTimePoint(timePoint);
        //UpdateTimeLayout();
        if (i > 0)
            ViewModel.SelectedTimePoint = timeLayout.Layouts[i - 1];
        SentrySdk.Metrics.Increment("views.ProfileSettingsWindow.timePoint.remove");

    }

    private async void ButtonDeleteTimeLayout_OnClick(object sender, RoutedEventArgs e)
    {
        var c = (from i in MainViewModel.Profile.ClassPlans
            where i.Value.TimeLayoutId == ((KeyValuePair<string, TimeLayout>)ListViewTimeLayouts.SelectedItem).Key
            select i.Value).Count();
        var eventName = "views.ProfileSettingsWindow.timeLayout.remove";
        if (c > 0)
        {
            ViewModel.MessageQueue.Enqueue("仍有课表在使用该时间表。删除时间表前需要删除所有使用该时间表的课表。");
            SentrySdk.Metrics.Increment(eventName, tags: new Dictionary<string, string>
            {
                {"IsSuccess", "false"},
                {"Reason", "仍有课表在使用该时间表。"}
            });
            return;
        }

        var r = (bool?)await DialogHost.Show(FindResource("DeleteTimeLayoutConfirm"), dialogIdentifier: ViewModel.DialogHostId);
        if (r == true)
        {
            SentrySdk.Metrics.Increment(eventName, tags: new Dictionary<string, string>
            {
                {"IsSuccess", "true"}
            });
            MainViewModel.Profile.TimeLayouts.Remove(((KeyValuePair<string, TimeLayout>)ListViewTimeLayouts.SelectedItem).Key);
        }
        else
        {
            SentrySdk.Metrics.Increment(eventName, tags: new Dictionary<string, string>
            {
                {"IsSuccess", "false"},
                {"Reason", "用户取消操作。"}
            });
        }
    }

    private void ButtonRefreshTimeLayout_OnClick(object sender, RoutedEventArgs e)
    {
        UpdateTimeLayout();
    }

    private void ButtonAddSubject_OnClick(object sender, RoutedEventArgs e)
    {
        //DataGridSubjects.CancelEdit();
        
        var isCreating = DataGridSubjects.SelectedIndex == MainViewModel.Profile.Subjects.Count;
        
        DataGridSubjects.CancelEdit();
        DataGridSubjects.IsReadOnly = true;
        MainViewModel.Profile.EditingSubjects.Add(new Subject());
        DataGridSubjects.IsReadOnly = false;
        DataGridSubjects.SelectedIndex = MainViewModel.Profile.Subjects.Count - 1;
        //TextBoxSubjectName.Focus();
        SentrySdk.Metrics.Increment("views.ProfileSettingsWindow.subject.create");
    }

    private void Subject_OnPaste(object? sender, ExecutedRoutedEventArgs e)
    {
        if (ManagementService.Policy.DisableProfileSubjectsEditing) return;

        foreach (var i in Clipboard.GetText().Split("\n").Select(i => i.Replace("\r", "")).Where(i => !string.IsNullOrWhiteSpace(i)))
        {
            if (DataGridSubjects.SelectedIndex == MainViewModel.Profile.EditingSubjects.Count)
                MainViewModel.Profile.EditingSubjects.Add(new Subject { Name = i });
            else
                MainViewModel.Profile.EditingSubjects.Insert(DataGridSubjects.SelectedIndex + 1, new Subject { Name = i });
            DataGridSubjects.SelectedIndex += 1;
        }
    }

    private async void ButtonSubject_OnClick(object sender, RoutedEventArgs e)
    {
        var r = (bool?)await DialogHost.Show(FindResource("DeleteSubjectConfirm"),dialogIdentifier: ViewModel.DialogHostId);
        if (r == true)
        {
            SentrySdk.Metrics.Increment("views.ProfileSettingsWindow.subject.remove", tags: new Dictionary<string, string>
            {
                {"IsSuccess", "true"},
            });

            DataGridSubjects.CancelEdit();
            DataGridSubjects.IsReadOnly = true;
            var rm = new List<Subject>();
            foreach (var i in DataGridSubjects.SelectedItems)
            {
                if (i is Subject o)
                {
                    rm.Add(o);
                }
            }
            var s = MainViewModel.Profile.EditingSubjects;
            foreach (var t in rm)
            {
                s.Remove(t);
            }
            DataGridSubjects.IsReadOnly = false;
        }
        else
        {
            SentrySdk.Metrics.Increment("views.ProfileSettingsWindow.subject.remove", tags: new Dictionary<string, string>
            {
                {"IsSuccess", "false"},
                {"Reason", "用户取消操作。"}
            });
        }
    }

    private void ButtonAddClassPlan_OnClick(object sender, RoutedEventArgs e)
    {
        CreateClassPlan();
    }

    private void CreateClassPlan()
    {
        SentrySdk.Metrics.Increment("views.ProfileSettingsWindow.classPlan.create");
        var newClassPlan = new ClassPlan()
        {
            AssociatedGroup = ProfileService.Profile.SelectedClassPlanGroupId
        };
        MainViewModel.Profile.ClassPlans.Add(Guid.NewGuid().ToString(), newClassPlan);
        ViewModel.SelectedClassPlan = newClassPlan;
        ViewModel.IsClassPlanEditComplete = false;
        OpenDrawer("ClassPlansInfoEditor");
    }

    private void ButtonDebugAddNewClass_OnClick(object sender, RoutedEventArgs e)
    {
        var s = (KeyValuePair<string, ClassPlan>?)ListViewClassPlans.SelectedItem;
        s?.Value.Classes.Add(new ClassInfo());
    }

    private void ButtonClassPlanInfoEdit_OnClick(object sender, RoutedEventArgs e)
    {
        ViewModel.DrawerContent = FindResource("ClassPlansInfoEditor");
        SentrySdk.Metrics.Increment("views.ProfileSettingsWindow.classPlan.edit");
    }

    private void ListViewClassPlans_OnSelectionChanged(object sender, SelectionChangedEventArgs e)
    {
        foreach (KeyValuePair<string, ClassPlan> i in e.AddedItems)
        {
            i.Value.RefreshClassesList();
        }
    }

    private async void ButtonDeleteClassPlan_OnClick(object sender, RoutedEventArgs e)
    {
        var r = (bool?)await DialogHost.Show(FindResource("DeleteClassPlanConfirm"), dialogIdentifier: ViewModel.DialogHostId);
        if (r == true)
        {
            SentrySdk.Metrics.Increment("views.ProfileSettingsWindow.classPlan.remove", tags: new Dictionary<string, string>
            {
                {"IsSuccess", "true"}
            });

            var kvp = ((KeyValuePair<string, ClassPlan>)ListViewClassPlans.SelectedItem);
            MainViewModel.Profile.ClassPlans.Remove(kvp.Key);
            foreach (var (key, _) in MainViewModel.Profile.OrderedSchedules.Where(x => x.Value.ClassPlanId == kvp.Key).ToList())
            {
                MainViewModel.Profile.OrderedSchedules.Remove(key);
            }
        }
        else
        {
            SentrySdk.Metrics.Increment("views.ProfileSettingsWindow.classPlan.remove", tags: new Dictionary<string, string>
            {
                {"IsSuccess", "false"},
                {"Reason", "用户取消操作"}
            });
        }
    }

    private void ButtonRulesEdit_OnClick(object sender, RoutedEventArgs e)
    {
        ViewModel.DrawerContent = FindResource("ClassPlanRulesEditor");
    }

    private void DrawerHost_OnDrawerClosing(object? sender, DrawerClosingEventArgs e)
    {
        var timeLayoutItemEdit = FindResource("TimePointEditor");
        if (ViewModel.DrawerContent == timeLayoutItemEdit && ViewModel.SelectedTimePoint != null)
        {
            // ReSortTimeLayout(ViewModel.SelectedTimePoint);
        }
    }

    private void AddTimePoint(TimeLayoutItem item)
    {
        var timeLayout = ((KeyValuePair<string, TimeLayout>)ListViewTimeLayouts.SelectedItem).Value;
        var l = timeLayout.Layouts;
        for (var i = 0; i < l.Count - 1; i++)
        {
            if (l[i].StartSecond.TimeOfDay <= item.StartSecond.TimeOfDay)
                continue;
            timeLayout.InsertTimePoint(i, item);
            return;
        }
        timeLayout.InsertTimePoint(l.Count, item);
    }

    private void DataGridClassPlans_OnUnloadingRow(object? sender, DataGridRowEventArgs e)
    {
        DataGridClassPlans.CommitEdit(DataGridEditingUnit.Cell, true);
    }

    private void ButtonAddSeparator_OnClick(object sender, RoutedEventArgs e)
    {
        AddTimeLayoutItem(2);
    }

    private void ButtonDuplicateClassPlan_OnClick(object sender, RoutedEventArgs e)
    {
        var s = CopyObject(((KeyValuePair<string, ClassPlan>)ListViewClassPlans.SelectedItem).Value);
        if (s == null)
        {
            return;
        }

        ViewModel.DrawerContent = FindResource("ClassPlansInfoEditor");
        MainViewModel.Profile.ClassPlans.Add(Guid.NewGuid().ToString(), s);
        ListViewClassPlans.SelectedItem = MainViewModel.Profile.ClassPlans.Last();
        SentrySdk.Metrics.Increment("views.ProfileSettingsWindow.classPlan.duplicate");
    }

    private T? CopyObject<T>(T o) => JsonSerializer.Deserialize<T>(JsonSerializer.Serialize<T>(o));

    private void ButtonDuplicateTimeLayout_OnClick(object sender, RoutedEventArgs e)
    {
        var s = CopyObject(((KeyValuePair<string, TimeLayout>)ListViewTimeLayouts.SelectedItem).Value);
        if (s == null)
        {
            return;
        }

        ViewModel.DrawerContent = FindResource("TimeLayoutInfoEditor");
        MainViewModel.Profile.TimeLayouts.Add(Guid.NewGuid().ToString(), s);
        ListViewTimeLayouts.SelectedItem = MainViewModel.Profile.TimeLayouts.Last();
        SentrySdk.Metrics.Increment("views.ProfileSettingsWindow.timeLayout.duplicate");
    }

    private void ButtonDuplicateSubject_OnClick(object sender, RoutedEventArgs e)
    {
        DataGridSubjects.CancelEdit();
        DataGridSubjects.IsReadOnly = true;
        foreach (var i in DataGridSubjects.SelectedItems)
        {
            var subject = i as Subject;
            var o = CopyObject(subject);
            if (o == null)
            {
                continue;
            }

            MainViewModel.Profile.EditingSubjects.Add(o);
        }
        DataGridSubjects.SelectedItem = MainViewModel.Profile.EditingSubjects.Last();
        DataGridSubjects.IsReadOnly = false;
        SentrySdk.Metrics.Increment("views.ProfileSettingsWindow.subject.duplicate");
    }

    private void DataGridClassPlans_OnBeginningEdit(object? sender, DataGridBeginningEditEventArgs e)
    {
        ViewModel.IsClassPlansEditing = true;
        var hWnd = (HWND)new WindowInteropHelper(this).Handle;
        SetWindowLong(hWnd, WINDOW_LONG_PTR_INDEX.GWL_STYLE, 
            GetWindowLong(hWnd, WINDOW_LONG_PTR_INDEX.GWL_STYLE) & ~NativeWindowHelper.WS_SYSMENU);
    }

    private void DataGridClassPlans_OnCellEditEnding(object? sender, DataGridCellEditEndingEventArgs e)
    {
        ViewModel.IsClassPlansEditing = false;
        var hWnd = (HWND)new WindowInteropHelper(this).Handle;
        SetWindowLong(hWnd, WINDOW_LONG_PTR_INDEX.GWL_STYLE,
            GetWindowLong(hWnd, WINDOW_LONG_PTR_INDEX.GWL_STYLE) | NativeWindowHelper.WS_SYSMENU);
    }

    private void ProfileSettingsWindow_OnClosing(object? sender, CancelEventArgs e)
    {
        e.Cancel = true;
        App.GetService<SettingsService>().Settings.TimeLayoutEditorIndex = TabTimeLayoutEditors.SelectedIndex;
        ProfileService.SaveProfile();
        if (!ViewModel.IsClassPlansEditing)
        {
            Hide();
            IsOpened = false;
        }
    }

    private void ButtonTemporaryClassPlan_OnClick(object sender, RoutedEventArgs e)
    {
        ViewModel.DrawerContent = FindResource("TemporaryClassPlan");
        SentrySdk.Metrics.Increment("views.ProfileSettingsWindow.drawers.tempClassPlan.open");
    }

    private void ButtonClearTemporaryClassPlan_OnClick(object sender, RoutedEventArgs e)
    {
        ProfileService.Profile.TempClassPlanId = null;
    }

    private void ListBoxTempClassPlanSelector_OnSelectionChanged(object sender, SelectionChangedEventArgs e)
    {
        //MainViewModel.TemporaryClassPlanSetupTime = ExactTimeService.GetCurrentLocalDateTime();
        ProfileService.Profile.TempClassPlanSetupTime = ExactTimeService.GetCurrentLocalDateTime();
    }

    private void TabControlSelector_OnSelectionChanged(object sender, SelectionChangedEventArgs e)
    {
        if (e.OriginalSource.GetType() != typeof(TabControl))
            return;
        var c = ViewModel.SelectedClassPlan;
        c?.RefreshClassesList();
    }

    private void ButtonProfileManage_OnClick(object sender, RoutedEventArgs e)
    {
        SentrySdk.Metrics.Increment("views.ProfileSettingsWindow.drawers.profileMgmt.open");
        OpenDrawer("ProfileManager");
    }

    private void SnackbarRestartMessage_OnActionClick(object sender, RoutedEventArgs e)
    {
        AppBase.Current.Restart();
    }

    private async void ButtonCreateProfile_OnClick(object sender, RoutedEventArgs e)
    {
        SentrySdk.Metrics.Increment("views.ProfileSettingsWindow.profile.create");
        ViewModel.CreateProfileName = "";
        var r = await DialogHost.Show(FindResource("CreateProfileDialog"), ViewModel.DialogHostId);
        Debug.WriteLine(r);

        var path = Path.Combine(Services.ProfileService.ProfilePath, $"{r}.json");
        if (r == null || File.Exists(path))
        {
            return;
        }

        var profile = new Profile();
        var subject = await new StreamReader(Application.GetResourceStream(new Uri("/Assets/default-subjects.json", UriKind.Relative))!.Stream).ReadToEndAsync();
        profile.Subjects = JsonSerializer.Deserialize<Profile>(subject)!.Subjects;
        var json = JsonSerializer.Serialize(profile);
        await File.WriteAllTextAsync(path, json);
        RefreshProfiles();
    }

    private void ButtonOpenProfileFolder_OnClick(object sender, RoutedEventArgs e)
    {
        SentrySdk.Metrics.Increment("views.ProfileSettingsWindow.profile.openFolder");
        Process.Start(new ProcessStartInfo()
        {
            FileName = Path.GetFullPath(Services.ProfileService.ProfilePath),
            UseShellExecute = true
        });
    }

    private void ButtonRefreshProfiles_OnClick(object sender, RoutedEventArgs e)
    {
        SentrySdk.Metrics.Increment("views.ProfileSettingsWindow.profile.refresh");
        RefreshProfiles();
    }

    private async void MenuItemRenameProfile_OnClick(object sender, RoutedEventArgs e)
    {
        SentrySdk.Metrics.Increment("views.ProfileSettingsWindow.profile.rename");
        ViewModel.RenameProfileName = Path.GetFileNameWithoutExtension(ViewModel.SelectedProfile);
        var r = await DialogHost.Show(FindResource("RenameProfileDialog"), ViewModel.DialogHostId);
        Debug.WriteLine(r);

        var raw = Path.Combine(Services.ProfileService.ProfilePath, $"{ViewModel.SelectedProfile}");
        var path = Path.Combine(Services.ProfileService.ProfilePath, $"{r}.json");
        if (r == null || !File.Exists(raw) || File.Exists(path))
        {
            return;
        }

        File.Move(raw, path);
        if (MainViewModel.CurrentProfilePath == Path.GetFileName(raw))
        {
            MainViewModel.CurrentProfilePath = Path.GetFileName(path);
            MainViewModel.Settings.SelectedProfile = Path.GetFileName(path);
        }
        RefreshProfiles();
    }

    private async void MenuItemDeleteProfile_OnClick(object sender, RoutedEventArgs e)
    {
        ViewModel.DeleteConfirmField = "";
        var path = Path.Combine(Services.ProfileService.ProfilePath, $"{ViewModel.SelectedProfile}");
        if (ViewModel.SelectedProfile == MainViewModel.CurrentProfilePath ||
            ViewModel.SelectedProfile == MainViewModel.Settings.SelectedProfile)
        {
            SentrySdk.Metrics.Increment("views.ProfileSettingsWindow.profile.remove", tags: new Dictionary<string, string>
            {
                {"Reason", "正在删除已加载或将要加载的档案。"},
                {"IsSuccess", "false"}
            });
            ViewModel.MessageQueue.Enqueue("无法删除已加载或将要加载的档案。");
            return;
        }
        var r = await DialogHost.Show(FindResource("DeleteProfileDialog"), ViewModel.DialogHostId);
        Debug.WriteLine(r);

        if ((bool?)r == true)
        {
            SentrySdk.Metrics.Increment("views.ProfileSettingsWindow.profile.remove", tags: new Dictionary<string, string>
            {
                {"IsSuccess", "true"}
            });
            File.Delete(path);
        }
        else
        {
            SentrySdk.Metrics.Increment("views.ProfileSettingsWindow.profile.remove", tags: new Dictionary<string, string>
            {
                {"Reason", "用户取消操作。"},
                {"IsSuccess", "false"}
            });
        }
        RefreshProfiles();
    }

    private void MenuItemProfileDuplicate_OnClick(object sender, RoutedEventArgs e)
    {
        SentrySdk.Metrics.Increment("views.ProfileSettingsWindow.profile.duplicate");
        var raw = Path.Combine(Services.ProfileService.ProfilePath, $"./Profiles/{ViewModel.SelectedProfile}");
        var d = Path.GetFileNameWithoutExtension(ViewModel.SelectedProfile) + " - 副本.json";
        var d1 = Path.Combine(Services.ProfileService.ProfilePath, $"./Profiles/{d}");
        File.Copy(raw, d1);
        RefreshProfiles();
    }

    public static async void OpenFromFile(string path)
    {
        var o = JsonSerializer.Deserialize<Profile>(await File.ReadAllTextAsync(path));
        if (o == null)
        {
            return;
        }
        var pw = new ProfileSettingsWindow()
        {
            MainViewModel =
            {
                Profile = o,
                CurrentProfilePath = Path.GetFileName(path)
            },
            ViewModel =
            {
                IsOfflineEditor = true
            }
        };
        pw.ShowDialog();
        await File.WriteAllTextAsync(path, JsonSerializer.Serialize(o));
        GC.Collect();
    }


    private void ButtonZoomOut_OnClick(object sender, RoutedEventArgs e)
    {
        if (ViewModel.TimeLineScale > 1.0)
        {
            ViewModel.TimeLineScale -= 0.2;
        }
        ViewModel.TimeLineScale = Math.Round(ViewModel.TimeLineScale, 1);
        TimeLineListControl.ScrollIntoView(TimeLineListControl.SelectedItem);
    }

    private void ButtonZoomIn_OnClick(object sender, RoutedEventArgs e)
    {
        if (ViewModel.TimeLineScale < 5.0)
        {
            ViewModel.TimeLineScale += 0.2;
        }
        ViewModel.TimeLineScale = Math.Round(ViewModel.TimeLineScale, 1);
        TimeLineListControl.ScrollIntoView(TimeLineListControl.SelectedItem);
    }

    private void ButtonCreateTempOverlayClassPlan_OnClick(object sender, RoutedEventArgs e)
    {
        var id = ProfileService.CreateTempClassPlan(((KeyValuePair<string, ClassPlan>)ListViewClassPlans.SelectedItem).Key,
            ViewModel.TempOverlayClassPlanTimeLayoutId,
            ViewModel.OverlayEnableDateTime);
        if (id != null)
        {
            ListViewClassPlans.SelectedItem = new KeyValuePair<string,ClassPlan>(id, ProfileService.Profile.ClassPlans[id]);
            OpenDrawer("ClassPlansInfoEditor");
        }
        else
        {
            ViewModel.MessageQueue.Enqueue("在这一天已存在一个临时层课表，无法创建新的临时层课表。");
        }

        PopupCreateTempOverlayClassPlan.IsOpen = false;
    }

    private void ClassPlanSource_OnFilter(object sender, FilterEventArgs e)
    {
        var cp = (KeyValuePair<string, ClassPlan>)e.Item;
        e.Accepted = !cp.Value.IsOverlay;
    }

    private void ButtonClearTempOverlay_OnClick(object sender, RoutedEventArgs e)
    {
        ProfileService.ClearTempClassPlan();
    }

    private void ButtonConvertToStdClassPlan_OnClick(object sender, RoutedEventArgs e)
    {
        ProfileService.ConvertToStdClassPlan();
    }

    private void ButtonTimeLayoutEditScrollToContent_OnClick(object sender, RoutedEventArgs e)
    {
        TimeLayoutEditScrollToContent();
    }

    private void TimeLayoutEditScrollToContent()
    {
        var timeLayoutItems = ((KeyValuePair<string, TimeLayout>?)ListViewTimeLayouts.SelectedItem)?.Value.Layouts;
        var tpr = ViewModel.SelectedTimePoint ?? (timeLayoutItems is { Count: > 0 } ? timeLayoutItems?[0] : null);
        if (tpr == null)
        {
            return;
        }

        ViewModel.SelectedTimePoint = null;
        ViewModel.SelectedTimePoint = tpr;
        TimeLineListControl.ScrollIntoView(tpr);
        ListViewTimePoints.ScrollIntoView(tpr);
    }

    private void ButtonImportFromFile_OnClick(object sender, RoutedEventArgs e)
    {
        if (ManagementService.Policy.DisableProfileClassPlanEditing ||
            ManagementService.Policy.DisableProfileTimeLayoutEditing || ManagementService.Policy.DisableProfileEditing)
        {
            ViewModel.MessageQueue.Enqueue($"此功能已被您的组织禁用。");
            return;
        }

        ViewModel.IsProfileImportMenuOpened = true;
        //var eiw = App.GetService<ExcelImportWindow>();
        //eiw.Show();
    }   

    private void ProfileSettingsWindow_OnDrop(object sender, DragEventArgs e)
    {
        ViewModel.IsDragEntering = false;
        if (e.Data.GetData(DataFormats.FileDrop) is not Array data)
            return;
        var filename = data.GetValue(0)?.ToString();
        if (filename == null)
            return;
        Debug.WriteLine(filename);
        if (ManagementService.Policy.DisableProfileClassPlanEditing ||
            ManagementService.Policy.DisableProfileTimeLayoutEditing || ManagementService.Policy.DisableProfileEditing)
        {
            ViewModel.MessageQueue.Enqueue($"此功能已被您的组织禁用。");
            return;
        }
        if (Path.GetExtension(filename) != ".xlsx")
        {
            ViewModel.MessageQueue.Enqueue($"不支持的文件：{filename}");
            return;
        }
        var eiw = App.GetService<ExcelImportWindow>();
        eiw.ExcelSourcePath = filename;
        eiw.Show();
    }

    private void ProfileSettingsWindow_OnDragEnter(object sender, DragEventArgs e)
    {
        if (e.Data.GetDataPresent(DataFormats.FileDrop))
        {

            ViewModel.IsDragEntering = true;
            e.Effects = DragDropEffects.Link;
        }
        else
        {
            ViewModel.IsDragEntering = false;
            e.Effects = DragDropEffects.None;
        }
    }

    private void ListViewTimeLayouts_OnSelectionChanged(object sender, SelectionChangedEventArgs e)
    {
        //TimeLayoutEditScrollToContent();
    }

    private void Selector_OnSelectionChanged(object sender, SelectionChangedEventArgs e)
    {
        TimeLayoutEditScrollToContent();
    }

    private void GlobalUpdated(object sender, RoutedEventArgs e)
    {
        HangService.AssumeHang();
    }

    private void ButtonOverwriteClasses_OnClick(object sender, RoutedEventArgs e)
    {
        if (ViewModel.SelectedTimePoint == null)
            return;
        MainViewModel.Profile.OverwriteAllClassPlanSubject(
            ((KeyValuePair<string, TimeLayout>)ListViewTimeLayouts.SelectedItem).Key,
            ViewModel.SelectedTimePoint,
            ViewModel.SelectedTimePoint.DefaultClassId);
    }

    private void ProfileSettingsWindow_OnDragLeave(object sender, DragEventArgs e)
    {
        ViewModel.IsDragEntering = false;
    }

    private void ButtonSave_OnClick(object sender, RoutedEventArgs e)
    {
        ProfileService.SaveProfile();
        ViewModel.MessageQueue.Enqueue($"已保存到{ProfileService.CurrentProfilePath}。");
    }

    private void ButtonBeginCreateTempOverlayClassPlan_OnClick(object sender, RoutedEventArgs e)
    {
        ViewModel.OverlayEnableDateTime = ExactTimeService.GetCurrentLocalDateTime().Date;
        ViewModel.TempOverlayClassPlanTimeLayoutId =
            ((KeyValuePair<string, ClassPlan>)ListViewClassPlans.SelectedItem).Value.TimeLayoutId;
        PopupCreateTempOverlayClassPlan.IsOpen = true;
    }

    private void ComboBoxClassPlanGroup_OnSelectionChanged(object sender, SelectionChangedEventArgs e)
    {
        var source = FindResource("ClassPlansViewSource") as CollectionViewSource;
        if (source == null)
        {
            return;
        }
    }

    private void ButtonClassPlansGroup_OnClick(object sender, RoutedEventArgs e)
    {
        OpenDrawer("ClassPlanGroups");
    }

    private void ClassPlanGroupsSource_OnFilter(object sender, FilterEventArgs e)
    {

    }

    private void ButtonNewClassPlanGroups_OnClick(object sender, RoutedEventArgs e)
    {
        ProfileService.Profile.ClassPlanGroups.Add(Guid.NewGuid().ToString(), new());
    }

    private void ButtonRefreshClassPlans_OnClick(object sender, RoutedEventArgs e)
    {
        var source = FindResource("ClassPlansViewSource") as CollectionViewSource;
        source?.View?.Refresh();
    }

    private void ButtonClearTempClassPlanGroup_OnClick(object sender, RoutedEventArgs e)
    {
        ProfileService.ClearTempClassPlanGroup();
    }

    public async void Open()
    {
        if (!IsOpened)
        {
            if (!await ManagementService.AuthorizeByLevel(ManagementService.CredentialConfig.EditProfileAuthorizeLevel))
            {
                return;
            }
            SentrySdk.Metrics.Increment("views.ProfileSettingsWindow.open");
            IsOpened = true;
            Show();
        }
        else
        {
            if (WindowState == WindowState.Minimized)
            {
                WindowState = WindowState.Normal;
            }
            Activate();
        }
    }

    private void EventSetterSubjectSelector_OnClick(object sender, object args)
    {
        if (!MainViewModel.Settings.IsProfileEditorClassInfoSubjectAutoMoveNextEnabled)
            return;
        if (ViewModel.SelectedClassIndex + 1 >= ViewModel.SelectedClassPlan.Classes.Count)
        {
            ViewModel.IsClassPlanEditComplete = true;
            return;
        }
        ViewModel.SelectedClassIndex++;
        ViewModel.IsClassPlanEditComplete = false;
        DataGridClassPlans.ScrollIntoView(DataGridClassPlans.SelectedItem);
    }

    private void ButtonCloseCompleteTip_OnClick(object sender, RoutedEventArgs e)
    {
        ViewModel.IsClassPlanEditComplete = false;
    }

    private void ButtonAddClassPlanFromCompletedTip_OnClick(object sender, RoutedEventArgs e)
    {
        CreateClassPlan();
    }

    private void ButtonClassPlanDetails_OnClick(object sender, RoutedEventArgs e)
    {
        var details = App.GetService<ClassPlanDetailsWindow>();
        details.ViewModel.ClassPlan = ViewModel.SelectedClassPlan;
        details.Owner = this;
        details.ShowDialog();
    }

    private void MultiWeekRotation_OnLoaded(object sender, RoutedEventArgs e)
    {
        // LessonsService.RefreshMultiWeekRotation();
    }

    private void MultiWeekRotation_OnSelectionChanged(object sender, SelectionChangedEventArgs e)
    {
        
    }

    private void ButtonOpenWeekOffsetSettings_OnClick(object sender, RoutedEventArgs e)
    {
        ViewModel.IsWeekOffsetSettingsOpen = true;
    }

    private void ButtonWeekOffsetSettingsButtons_OnClick(object sender, RoutedEventArgs e)
    {
        if (e.OriginalSource is not Button)
        {
            return;
        }
        ViewModel.IsWeekOffsetSettingsOpen = false;
    }

    private void ButtonAddActionTimePoint_OnClick(object sender, RoutedEventArgs e)
    {
        AddTimeLayoutItem(3);
    }

    private void ButtonDebugTriggerAction_OnClick(object sender, RoutedEventArgs e)
    {
        var action = ViewModel.SelectedTimePoint?.ActionSet;
        if (action == null)
        {
            return;
        }
        IAppHost.GetService<IActionService>().Invoke(action);
    }

    private async void ButtonUnTrustedProfile_OnClick(object sender, RoutedEventArgs e)
    {
        var r = await DialogHost.Show(FindResource("ProfileTrustWarning"), ViewModel.DialogHostId);
        if (r as bool? != true)
        {
            return;
        }
        ProfileService.TrustCurrentProfile();
    }

<<<<<<< HEAD
    private void ButtonScheduleCalendarPrevMonth_OnClick(object sender, RoutedEventArgs e)
    {
        
    }

=======
    private void MenuItemImportFromExcel_OnClick(object sender, RoutedEventArgs e)
    {
        ViewModel.IsProfileImportMenuOpened = false;
        var eiw = App.GetService<ExcelImportWindow>();
        eiw.Show();
    }

    private async void MenuItemImportFromCses_OnClick(object sender, RoutedEventArgs e)
    {
        ViewModel.IsProfileImportMenuOpened = false;
        var r = await DialogHost.Show(new CsesImportControl(), ViewModel.DialogHostId);
        if (r as bool? == true)
        {
            ViewModel.MessageQueue.Enqueue("成功导入了 CSES 课表。");
            RefreshProfiles();
        }
    }

    private void MenuItemImports_OnClick(object sender, RoutedEventArgs e)
    {
        ViewModel.IsProfileImportMenuOpened = false;
    }

    private void MenuItemExportCses_OnClick(object sender, RoutedEventArgs e)
    {
        var warnings = new List<string>();
        foreach (var i in ProfileService.Profile.ClassPlans)
        {
            if (i.Value.TimeRule.WeekCountDivTotal > 2 || i.Value.TimeRule.WeekCountDiv > 2)
            {
                warnings.Add($"课程表 {i.Value.Name}：无法导出包含 2 周以上轮换的课表。");
            }
            if (i.Value.TimeLayout == null)
            {
                warnings.Add($"课程表 {i.Value.Name}：无法导出使用无效时间表的课表。");
            }
            if (i.Value.IsEnabled == false)
            {
                warnings.Add($"课程表 {i.Value.Name}：无法导出不默认启用的课表。");
            }
        }

        if (warnings.Count > 0)
        {
            var r = new CommonDialogBuilder()
                .SetIconKind(CommonDialogIconKind.Hint)
                .SetContent("兼容性警告：以下课表无法导出到 CSES 格式：\n" + string.Join('\n', warnings) + "\n\n是否继续导出？")
                .AddCancelAction()
                .AddAction("继续", PackIconKind.Check, true)
                .ShowDialog(this);
            if (r == 0)
            {
                return;
            }
        }

        var dialog = new SaveFileDialog()
        {
            Filter = "CSES 课表文件(*.yml, *.yaml)|*.yml;*.yaml"
        };
        if (dialog.ShowDialog(this) != true)
        {
            return;
        }

        try
        {
            var csesProfile = ProfileService.Profile.ToCsesObject();
            CsesLoader.SaveToYamlFile(csesProfile, dialog.FileName);
            Process.Start(new ProcessStartInfo()
            {
                FileName = Path.GetDirectoryName(Path.GetFullPath(dialog.FileName)),
                UseShellExecute = true
            });
        }
        catch (Exception exception)
        {
            IAppHost.GetService<ILogger<ProfileSettingsWindow>>().LogError(exception, "无法导出到 CSES 课表");
            CommonDialog.ShowError($"无法导出到 CSES 课表：{exception.Message}");
        }
    }
>>>>>>> 5263d280
}<|MERGE_RESOLUTION|>--- conflicted
+++ resolved
@@ -1134,13 +1134,6 @@
         ProfileService.TrustCurrentProfile();
     }
 
-<<<<<<< HEAD
-    private void ButtonScheduleCalendarPrevMonth_OnClick(object sender, RoutedEventArgs e)
-    {
-        
-    }
-
-=======
     private void MenuItemImportFromExcel_OnClick(object sender, RoutedEventArgs e)
     {
         ViewModel.IsProfileImportMenuOpened = false;
@@ -1222,5 +1215,10 @@
             CommonDialog.ShowError($"无法导出到 CSES 课表：{exception.Message}");
         }
     }
->>>>>>> 5263d280
+
+    private void ButtonScheduleCalendarPrevMonth_OnClick(object sender, RoutedEventArgs e)
+    {
+        
+    }
+
 }