﻿using System;
using System.Collections.Generic;
using System.Collections.ObjectModel;
using System.IO;
using System.Linq;
using System.Security.AccessControl;
using System.Text.Json.Serialization;
using System.Windows;
using System.Windows.Media;
using System.Windows.Threading;
using Windows.Win32;
using ClassIsland.Core.Abstractions.Services;
using ClassIsland.Core.Helpers.Native;
using ClassIsland.Core.Models.Plugin;
using ClassIsland.Core.Models.Ruleset;
using ClassIsland.Core.Models.Weather;
using ClassIsland.Helpers;
using ClassIsland.Shared;
using ClassIsland.Shared.Abstraction.Models;
using ClassIsland.Shared.Enums;
using ClassIsland.Shared.Models.Notification;
using ClassIsland.Models.AllContributors;
using ClassIsland.Services;
using ClassIsland.Services.AppUpdating;
using CommunityToolkit.Mvvm.ComponentModel;

using Microsoft.Extensions.Logging;
using Microsoft.Win32;
using Octokit;

using WindowsShortcutFactory;

using File = System.IO.File;
using System.Runtime.InteropServices;

namespace ClassIsland.Models;

public class Settings : ObservableRecipient, ILessonControlSettings, INotificationSettings
{
    private int _theme = 2;
    private bool _iscustomBackgroundColorEnabled = false;
    private Color _backgroundColor = Colors.Black;
    private Color _primaryColor = Colors.DeepSkyBlue;
    private Color _secondaryColor = Colors.Aquamarine;
    private DateTime _singleWeekStartTime = DateTime.Now;
    private int _classPrepareNotifySeconds = 60;
    private bool _showDate = true;
    private bool _hideOnClass = false;
    private bool _isClassChangingNotificationEnabled = true;
    private bool _isClassPrepareNotificationEnabled = true;
    private int _windowDockingLocation = 1;
    private int _windowDockingOffsetX = 0;
    private int _windowDockingOffsetY = 0;
    private int _windowDockingMonitorIndex = 0;
    private int _windowLayer = 1;
    private bool _isMouseClickingEnabled = false;
    private bool _hideOnFullscreen = false;
    private bool _isClassOffNotificationEnabled = true;
    private ObservableCollection<string> _excludedFullscreenWindow = new()
    {
        "explorer"
    };
    private ObservableCollection<int> _multiWeekRotationOffset = [-1, -1, 0, 0, 0];

    private bool _hideOnMaxWindow = false;
    private double _opacity = 0.5;
    private bool _isDebugEnabled = false;
    private string _selectedProfile = "Default.json";
    private bool _isMainWindowVisible = true;
    private bool _isWelcomeWindowShowed = false;
    private bool _isReportingEnabled = true;
    private Dictionary<string, string> _releaseChannels = new()
    {
    };

    private string _selectedChannel = "https://install.appcenter.ms/api/v0.1/apps/hellowrc/classisland/distribution_groups/public";
    private DateTime _lastCheckUpdateTime = DateTime.MinValue;
    private AppCenterReleaseInfo _lastCheckUpdateInfoCache = new();
    private UpdateStatus _lastUpdateStatus = UpdateStatus.UpToDate;
    private int _updateMode = 3;
    private bool _autoInstallUpdateNextStartup = true;
    private bool _isDebugOptionsEnabled = false;
    private Color _selectedPlatte = Colors.DodgerBlue;
    private int _selectedPlatteIndex = 0;
    private ObservableCollection<Color> _wallpaperColorPlatte = new(Enumerable.Repeat(Colors.DodgerBlue, 5));
    private int _colorSource = 1;
    private string _wallpaperClassName = "";
    private double _targetLightValue = 0.6;
    private double _scale = 1.0;
    private bool _isMainWindowDebugEnabled = false;
    private ObservableDictionary<string, bool> _notificationProvidersEnableStates = new();
    private ObservableCollection<string> _notificationProvidersPriority = new();
    private ObservableDictionary<string, object?> _notificationProvidersSettings = new();
    private bool _isNotificationEnabled = true;
    private bool _isWallpaperAutoUpdateEnabled = false;
    private int _wallpaperAutoUpdateIntervalSeconds = 60;
    private bool _isFallbackModeEnabled = true;
    private string _mainWindowFont = App.IsAssetsTrimmedInternal ? "Microsoft YaHei UI" : "/ClassIsland;component/Assets/Fonts/#HarmonyOS Sans SC";
    private ObservableDictionary<string, object?> _miniInfoProviderSettings = new();
    private string? _selectedMiniInfoProvider = "d9fc55d6-8061-4c21-b521-6b0532ff735f";
    private WeatherInfo _lastWeatherInfo = new();
    private string _cityId = "101010100";
    private string _cityName = "北京";
    private int _mainWindowFontWeight2 = FontWeights.Medium.ToOpenTypeWeight();
    private int _taskBarIconClickBehavior = 0;
    private bool _showExtraInfoOnTimePoint = true;
    private int _extraInfoType = 0;
    private bool _isCountdownEnabled = true;
    private int _countdownSeconds = 60;
    private int _extraInfo4ShowSecondsSeconds = 300;
    private int _defaultOnClassTimePointMinutes = 40;
    private int _defaultBreakingTimePointMinutes = 10;
    private double _debugAnimationScale = 1.0;
    private double _debugTimeSpeed = 1.0;
    private bool _expIsExcelImportEnabled = false;
    private int _timeLayoutEditorIndex = 1;
    private bool _isSplashEnabled = true;
    private string _splashCustomText = "";
    private string _splashCustomLogoSource = "";
    private bool _isDebugConsoleEnabled = false;
    private string _debugGitHubAuthKey = "";
    private Dictionary<string, SpeedTestResult> _speedTestResults = new();
    private string _selectedUpgradeMirror = UpdateService.AppCenterSourceKey;
    private bool _isAutoSelectUpgradeMirror = true;
    private DateTime _lastSpeedTest = DateTime.MinValue;
    private UpdateSourceKind _lastUpdateSourceKind = UpdateSourceKind.None;
    private string _updateReleaseInfo = "";
    private Version _updateVersion = new Version();
    private Release _lastCheckUpdateInfoCacheGitHub = new Release();
    private string _updateDownloadUrl = "";
    private DateTime _firstLaunchTime = DateTime.Now;
    private long _diagnosticStartupCount = 0;
    private int _diagnosticCrashCount = 0;
    private DateTime _diagnosticLastCrashTime = DateTime.MinValue;
    private int _diagnosticMemoryKillCount = 0;
    private DateTime _diagnosticLastMemoryKillTime = DateTime.Now;
    private bool _isSystemSpeechSystemExist = false;
    private bool _isNetworkConnect = false;
    private bool _isSpeechEnabled = true;
    private double _speechVolume = 1.0;
    private int _speechSource = 0;
    private string _edgeTtsVoiceName = "zh-CN-XiaoxiaoNeural";
    private string _exactTimeServer = "ntp.aliyun.com";
    private bool _isExactTimeEnabled = true;
    private double _timeOffsetSeconds = 0.0;
    private bool _isNotificationEffectEnabled = true;
    private ObservableDictionary<string, NotificationSettings> _notificationProvidersNotifySettings = new();
    private bool _isNotificationSoundEnabled = true;
    private string _notificationSoundPath = "";
    private bool _isTimeAutoAdjustEnabled = false;
    private double _timeAutoAdjustSeconds = 0.0;
    private DateTime _lastTimeAdjustDateTime = DateTime.Now;
    private bool _isNotificationTopmostEnabled = true;
    private double _notificationEffectRenderingScale = 1.0;
    private bool _isNotificationEffectRenderingScaleAutoSet = false;
    private AllContributorsRc _contributorsCache = new();
    private bool _isNotificationSpeechEnabled = false;
    private bool _allowNotificationSpeech = false;
    private bool _allowNotificationEffect = true;
    private bool _allowNotificationSound = false;
    private bool _allowNotificationTopmost = true;
    private string _updateArtifactHash = "";
    private ObservableCollection<string> _excludedWeatherAlerts = new();
    private string _currentComponentConfig = "Default";
    private bool _isAutomationEnabled = false;
    private bool _isAutomationWarningVisible = true;
    private string _currentAutomationConfig = "Default";
    private Version _lastAppVersion = new Version("0.0.0.0");
    private bool _showComponentsMigrateTip = false;
    private bool _expAllowEditingActivatedTimeLayout = false;
    private ObservableDictionary<string, string> _pluginIndexSelectedMirrors = new();
    private ObservableCollection<string> _userPluginIndexes = new();
    private ObservableDictionary<string, string> _additionalPluginIndexes = new();
    private ObservableCollection<PluginIndexInfo> _pluginIndexes = new();
    private string _officialSelectedMirror = "github";
    private ObservableDictionary<string, string> _officialIndexMirrors = new()
    {
        { "github", "https://github.com" },
        { "ghproxy", "https://mirror.ghproxy.com/https://github.com" },
        { "moeyy", "https://github.moeyy.xyz/https://github.com" }
    };

    private bool _isMigratedFromv14 = false;
    private DateTime _lastRefreshPluginSourceTime = DateTime.MinValue;
    private bool _isProfileEditorClassInfoSubjectAutoMoveNextEnabled = true;
    private double _notificationSoundVolume = 1.0;
    private double _radiusX = 0.0;
    private double _radiusY = 0.0;
    private int _hideMode = 0;
    private Ruleset _hiedRules = new();
    private bool _isAutoBackupEnabled = true;
    private DateTime _lastAutoBackupTime = DateTime.Now;
    private int _autoBackupLimit = 16;
    private int _autoBackupIntervalDays = 7;
    private bool _useRawInput = false;
    private bool _isMouseInFadingEnabled = true;
    private double _touchInFadingDurationMs = 0;
    private bool _isCompatibleWindowTransparentEnabled = false;
    private double _mainWindowSecondaryFontSize = 14;
    private double _mainWindowBodyFontSize = 16;
    private double _mainWindowEmphasizedFontSize = 18;
    private double _mainWindowLargeFontSize = 20;
    private bool _isErrorLoadingRawInput = false;
    private bool _isCustomForegroundColorEnabled = false;
    private Color _customForegroundColor = Colors.DodgerBlue;
    private bool _isPluginMarketWarningVisible = true;
    private bool _isTransientDisabled = false;
    private bool _isWaitForTransientDisabled = false;
    private bool _isCriticalSafeMode = false;
    private double _scheduleSpacing = 1;
    private bool _showCurrentLessonOnlyOnClass = false;
    private bool _isSwapMode = true;
<<<<<<< HEAD
    private Dictionary<string, Dictionary<string, dynamic?>> _settingsOverlay = [];
=======
    private bool _showEchoCaveWhenSettingsPageLoading = false;
    private int _settingsPagesCachePolicy = 0;
>>>>>>> 0cc006e5

    public void NotifyPropertyChanged(string propertyName)
    {
        OnPropertyChanged(propertyName);
    }

    public string SelectedProfile
    {
        get => _selectedProfile;
        set
        {
            if (value == _selectedProfile) return;
            _selectedProfile = value;
            OnPropertyChanged();
        }
    }

    public bool IsMainWindowVisible
    {
        get => _isMainWindowVisible;
        set
        {
            if (value == _isMainWindowVisible) return;
            _isMainWindowVisible = value;
            OnPropertyChanged();
        }
    }

    public bool IsWelcomeWindowShowed
    {
        get => _isWelcomeWindowShowed;
        set
        {
            if (value == _isWelcomeWindowShowed) return;
            _isWelcomeWindowShowed = value;
            OnPropertyChanged();
        }
    }

    public Dictionary<string, Dictionary<string, dynamic?>> SettingsOverlay
    {
        get => _settingsOverlay;
        set
        {
            if (value == _settingsOverlay) return;
            _settingsOverlay = value;
            OnPropertyChanged();
        }
    }

    #region Gerneral

    public DateTime SingleWeekStartTime
    {
        get => _singleWeekStartTime;
        set
        {
            if (value.Equals(_singleWeekStartTime)) return;
            _singleWeekStartTime = value;
            OnPropertyChanged();
        }
    }

    public ObservableCollection<int> MultiWeekRotationOffset
    {
        get => _multiWeekRotationOffset;
        set
        {
            if (value.Equals(_multiWeekRotationOffset)) return;
            _multiWeekRotationOffset = value;
            OnPropertyChanged();
        }
    }

    public int ClassPrepareNotifySeconds
    {
        get => _classPrepareNotifySeconds;
        set
        {
            if (value == _classPrepareNotifySeconds) return;
            _classPrepareNotifySeconds = value;
            OnPropertyChanged();
        }
    }

    public bool IsClassPrepareNotificationEnabled
    {
        get => _isClassPrepareNotificationEnabled;
        set
        {
            if (value == _isClassPrepareNotificationEnabled) return;
            _isClassPrepareNotificationEnabled = value;
            OnPropertyChanged();
        }
    }

    public ObservableDictionary<string, object?> MiniInfoProviderSettings
    {
        get => _miniInfoProviderSettings;
        set
        {
            if (Equals(value, _miniInfoProviderSettings)) return;
            _miniInfoProviderSettings = value;
            OnPropertyChanged();
        }
    }

    public string? SelectedMiniInfoProvider
    {
        get => _selectedMiniInfoProvider;
        set
        {
            if (value == _selectedMiniInfoProvider) return;
            _selectedMiniInfoProvider = value;
            OnPropertyChanged();
        }
    }

    public bool ShowDate
    {
        get => _showDate;
        set
        {
            if (value == _showDate) return;
            _showDate = value;
            OnPropertyChanged();
        }
    }

    public bool HideOnClass
    {
        get => _hideOnClass;
        set
        {
            if (value == _hideOnClass) return;
            _hideOnClass = value;
            OnPropertyChanged();
        }
    }

    public bool IsClassChangingNotificationEnabled
    {
        get => _isClassChangingNotificationEnabled;
        set
        {
            if (value == _isClassChangingNotificationEnabled) return;
            _isClassChangingNotificationEnabled = value;
            OnPropertyChanged();
        }
    }

    public bool IsClassOffNotificationEnabled
    {
        get => _isClassOffNotificationEnabled;
        set
        {
            if (value == _isClassOffNotificationEnabled) return;
            _isClassOffNotificationEnabled = value;
            OnPropertyChanged();
        }
    }

    public int HideMode
    {
        get => _hideMode;
        set
        {
            if (value == _hideMode) return;
            _hideMode = value;
            OnPropertyChanged();
        }
    }

    public Ruleset HiedRules
    {
        get => _hiedRules;
        set
        {
            if (Equals(value, _hiedRules)) return;
            _hiedRules = value;
            OnPropertyChanged();
        }
    }

    public bool HideOnFullscreen
    {
        get => _hideOnFullscreen;
        set
        {
            if (value == _hideOnFullscreen) return;
            _hideOnFullscreen = value;
            OnPropertyChanged();
        }
    }

    public ObservableCollection<string> ExcludedFullscreenWindow
    {
        get => _excludedFullscreenWindow;
        set
        {
            if (Equals(value, _excludedFullscreenWindow)) return;
            _excludedFullscreenWindow = value;
            OnPropertyChanged();
        }
    }

    public bool HideOnMaxWindow
    {
        get => _hideOnMaxWindow;
        set
        {
            if (value == _hideOnMaxWindow) return;
            _hideOnMaxWindow = value;
            OnPropertyChanged();
        }
    }

    [JsonIgnore]
    public bool IsAutoStartEnabled
    {
        get => File.Exists(
            Path.Combine(Environment.GetFolderPath(Environment.SpecialFolder.Startup), "ClassIsland.lnk"));
        set
        {
            var path = Path.Combine(Environment.GetFolderPath(Environment.SpecialFolder.Startup), "ClassIsland.lnk");
            try
            {
                if (value)
                {
                    using var shortcut = new WindowsShortcut
                    {
                        Path = Environment.ProcessPath,
                        WorkingDirectory = Environment.CurrentDirectory
                    };
                    shortcut.Save(path);
                }
                else
                {
                    File.Delete(path);
                }
                OnPropertyChanged();
            }
            catch (Exception ex)
            {
                App.GetService<ILogger<Settings>>().LogError(ex, "无法创建开机自启动快捷方式。");
            }
        }
    }

    public bool IsReportingEnabled
    {
        get => _isReportingEnabled;
        set
        {
            if (value == _isReportingEnabled) return;
            _isReportingEnabled = value;
            OnPropertyChanged();
        }
    }

    [JsonIgnore]
    public bool IsSentryEnabled
    {
        get => Environment.GetEnvironmentVariable("ClassIsland_IsSentryEnabled") is "1" or null;
        set
        {
            try
            {
                var envVar = value ? "1" : "0";
                Environment.SetEnvironmentVariable("ClassIsland_IsSentryEnabled", envVar);
                // 因为 Environment.SetEnvironmentVariable 有时会执行很长时间，所以这里要直接修改注册表。
                using var reg = Registry.CurrentUser.OpenSubKey(
                    @"Environment", true);
                reg?.SetValue("ClassIsland_IsSentryEnabled", envVar, RegistryValueKind.String);
                OnPropertyChanged();
            }
            catch (Exception ex)
            {
                IAppHost.GetService<ILogger<Settings>>().LogError(ex, "无法设置 Sentry 启用状态。");
            }

        }
    }

    [JsonIgnore]
    public bool IsUrlProtocolRegistered
    {
        get => UriProtocolRegisterHelper.IsRegistered();
        set
        {
            if (value)
            {
                UriProtocolRegisterHelper.Register();
            }
            else
            {
                UriProtocolRegisterHelper.UnRegister();
            }
        }
    }

    /// <summary>
    /// TaskBarIcon点击行为
    /// </summary>
    /// <value>
    /// <list type="bullet">
    ///     <item>0 - 打开主菜单</item>
    ///     <item>1 - 打开档案编辑窗口</item>
    ///     <item>2 - 显示/隐藏主界面</item>
    ///     <item>3 - 打开换课窗口</item>
    /// </list>
    /// </value>
    public int TaskBarIconClickBehavior
    {
        get => _taskBarIconClickBehavior;
        set
        {
            if (value == _taskBarIconClickBehavior) return;
            _taskBarIconClickBehavior = value;
            OnPropertyChanged();
        }
    }

    public bool ShowExtraInfoOnTimePoint
    {
        get => _showExtraInfoOnTimePoint;
        set
        {
            if (value == _showExtraInfoOnTimePoint) return;
            _showExtraInfoOnTimePoint = value;
            OnPropertyChanged();
        }
    }

    public int ExtraInfoType
    {
        get => _extraInfoType;
        set
        {
            if (value == _extraInfoType) return;
            _extraInfoType = value;
            OnPropertyChanged();
        }
    }

    public bool IsCountdownEnabled
    {
        get => _isCountdownEnabled;
        set
        {
            if (value == _isCountdownEnabled) return;
            _isCountdownEnabled = value;
            OnPropertyChanged();
        }
    }

    public int CountdownSeconds
    {
        get => _countdownSeconds;
        set
        {
            if (value == _countdownSeconds) return;
            _countdownSeconds = value;
            OnPropertyChanged();
        }
    }

    public int ExtraInfo4ShowSecondsSeconds
    {
        get => _extraInfo4ShowSecondsSeconds;
        set
        {
            if (value == _extraInfo4ShowSecondsSeconds) return;
            _extraInfo4ShowSecondsSeconds = value;
            OnPropertyChanged();
        }
    }

    public double ScheduleSpacing
    {
        get => _scheduleSpacing;
        set
        {
            if (value.Equals(_scheduleSpacing)) return;
            _scheduleSpacing = value;
            OnPropertyChanged();
        }
    }

    public bool ShowCurrentLessonOnlyOnClass
    {
        get => _showCurrentLessonOnlyOnClass;
        set
        {
            if (value == _showCurrentLessonOnlyOnClass) return;
            _showCurrentLessonOnlyOnClass = value;
            OnPropertyChanged();
        }
    }

    public int DefaultOnClassTimePointMinutes
    {
        get => _defaultOnClassTimePointMinutes;
        set
        {
            if (value == _defaultOnClassTimePointMinutes) return;
            _defaultOnClassTimePointMinutes = value;
            OnPropertyChanged();
        }
    }

    public int DefaultBreakingTimePointMinutes
    {
        get => _defaultBreakingTimePointMinutes;
        set
        {
            if (value == _defaultBreakingTimePointMinutes) return;
            _defaultBreakingTimePointMinutes = value;
            OnPropertyChanged();
        }
    }

    public bool IsSplashEnabled
    {
        get => _isSplashEnabled;
        set
        {
            if (value == _isSplashEnabled) return;
            _isSplashEnabled = value;
            OnPropertyChanged();
        }
    }

    public string SplashCustomText
    {
        get => _splashCustomText;
        set
        {
            if (value == _splashCustomText) return;
            _splashCustomText = value;
            OnPropertyChanged();
        }
    }

    public string SplashCustomLogoSource
    {
        get => _splashCustomLogoSource;
        set
        {
            if (value == _splashCustomLogoSource) return;
            _splashCustomLogoSource = value;
            OnPropertyChanged();
        }
    }

    public string ExactTimeServer
    {
        get => _exactTimeServer;
        set
        {
            if (value == _exactTimeServer) return;
            _exactTimeServer = value;
            OnPropertyChanged();
        }
    }

    public bool IsExactTimeEnabled
    {
        get => _isExactTimeEnabled;
        set
        {
            if (value == _isExactTimeEnabled) return;
            _isExactTimeEnabled = value;
            OnPropertyChanged();
        }
    }

    public double TimeOffsetSeconds
    {
        get => _timeOffsetSeconds;
        set
        {
            if (value.Equals(_timeOffsetSeconds)) return;
            _timeOffsetSeconds = value;
            OnPropertyChanged();
        }
    }

    public bool IsTimeAutoAdjustEnabled
    {
        get => _isTimeAutoAdjustEnabled;
        set
        {
            if (value == _isTimeAutoAdjustEnabled) return;
            _isTimeAutoAdjustEnabled = value;
            OnPropertyChanged();
        }
    }

    public double TimeAutoAdjustSeconds
    {
        get => _timeAutoAdjustSeconds;
        set
        {
            if (value.Equals(_timeAutoAdjustSeconds)) return;
            _timeAutoAdjustSeconds = value;
            OnPropertyChanged();
        }
    }

    public DateTime LastTimeAdjustDateTime
    {
        get => _lastTimeAdjustDateTime;
        set
        {
            if (value.Equals(_lastTimeAdjustDateTime)) return;
            _lastTimeAdjustDateTime = value;
            OnPropertyChanged();
        }
    }

    public bool IsTransientDisabled
    {
        get => _isTransientDisabled;
        set
        {
            if (value == _isTransientDisabled) return;
            _isTransientDisabled = value;
            OnPropertyChanged();
        }
    }

    public bool IsWaitForTransientDisabled
    {
        get => _isWaitForTransientDisabled;
        set
        {
            if (value == _isWaitForTransientDisabled) return;
            _isWaitForTransientDisabled = value;
            OnPropertyChanged();
        }
    }

    public bool IsCriticalSafeMode
    {
        get => _isCriticalSafeMode;
        set
        {
            if (value == _isCriticalSafeMode) return;
            _isCriticalSafeMode = value;
            OnPropertyChanged();
        }
    }

    #endregion

    #region Appearence

    public int Theme
    {
        get => _theme;
        set
        {
            if (value == _theme) return;
            _theme = value;
            OnPropertyChanged();
        }
    }

    public Color PrimaryColor
    {
        get => _primaryColor;
        set
        {
            if (value.Equals(_primaryColor)) return;
            _primaryColor = value;
            OnPropertyChanged();
        }
    }

    public Color SecondaryColor
    {
        get => _secondaryColor;
        set
        {
            if (value.Equals(_secondaryColor)) return;
            _secondaryColor = value;
            OnPropertyChanged();
        }
    }

    public int ColorSource
    {
        get => _colorSource;
        set
        {
            if (value == _colorSource) return;
            _colorSource = value;
            OnPropertyChanged();
        }
    }

    public ObservableCollection<Color> WallpaperColorPlatte
    {
        get => _wallpaperColorPlatte;
        set
        {
            if (Equals(value, _wallpaperColorPlatte)) return;
            _wallpaperColorPlatte = value;
            OnPropertyChanged();
        }
    }

    [JsonIgnore]
    public Color SelectedPlatte => WallpaperColorPlatte.Count < Math.Max(SelectedPlatteIndex, 0) + 1 
        ? Colors.DodgerBlue 
        : WallpaperColorPlatte[SelectedPlatteIndex];

    public int SelectedPlatteIndex
    {
        get => _selectedPlatteIndex;
        set
        {
            if (value == _selectedPlatteIndex) return;
            _selectedPlatteIndex = value;
            OnPropertyChanged();
        }
    }

    public bool IsWallpaperAutoUpdateEnabled
    {
        get => _isWallpaperAutoUpdateEnabled;
        set
        {
            if (value == _isWallpaperAutoUpdateEnabled) return;
            _isWallpaperAutoUpdateEnabled = value;
            OnPropertyChanged();
        }
    }

    public int WallpaperAutoUpdateIntervalSeconds
    {
        get => _wallpaperAutoUpdateIntervalSeconds;
        set
        {
            if (value == _wallpaperAutoUpdateIntervalSeconds) return;
            _wallpaperAutoUpdateIntervalSeconds = value;
            OnPropertyChanged();
        }
    }

    public string WallpaperClassName
    {
        get => _wallpaperClassName;
        set
        {
            if (value == _wallpaperClassName) return;
            _wallpaperClassName = value;
            OnPropertyChanged();
        }
    }

    public bool IsFallbackModeEnabled
    {
        get => _isFallbackModeEnabled;
        set
        {
            if (value == _isFallbackModeEnabled) return;
            _isFallbackModeEnabled = value;
            OnPropertyChanged();
        }
    }

    public double TargetLightValue
    {
        get => _targetLightValue;
        set
        {
            if (value.Equals(_targetLightValue)) return;
            _targetLightValue = value;
            OnPropertyChanged();
        }
    }

    public bool IsCustomBackgroundColorEnabled
    {
        get => _iscustomBackgroundColorEnabled;
        set
        {
            if (value == _iscustomBackgroundColorEnabled) return;
            _iscustomBackgroundColorEnabled = value;
            OnPropertyChanged();
        }
    }

    public Color BackgroundColor
    {
        get => _backgroundColor;
        set
        {
            if (value.Equals(_backgroundColor)) return;
            _backgroundColor = value;
            OnPropertyChanged();
        }
    }

    public double Opacity
    {
        get => _opacity;
        set
        {
            if (value.Equals(_opacity)) return;
            _opacity = value;
            OnPropertyChanged();
        }
    }

    public double Scale
    {
        get => _scale;
        set
        {
            if (value.Equals(_scale)) return;
            _scale = value;
            OnPropertyChanged();
        }
    }

    public string MainWindowFont
    {
        get => _mainWindowFont;
        set
        {
            if (value == _mainWindowFont) return;
            _mainWindowFont = value;
            OnPropertyChanged();
        }
    }

    public int MainWindowFontWeight2
    {
        get => _mainWindowFontWeight2;
        set
        {
            if (value.Equals(_mainWindowFontWeight2)) return;
            _mainWindowFontWeight2 = value;
            OnPropertyChanged();
        }
    }

    public double RadiusX
    {
        get => _radiusX;
        set
        {
            if (value.Equals(_radiusX)) return;
            _radiusX = value;
            OnPropertyChanged();
        }
    }

    public double RadiusY
    {
        get => _radiusY;
        set
        {
            if (value.Equals(_radiusY)) return;
            _radiusY = value;
            OnPropertyChanged();
        }
    }

    public double MainWindowSecondaryFontSize
    {
        get => _mainWindowSecondaryFontSize;
        set
        {
            if (value.Equals(_mainWindowSecondaryFontSize)) return;
            _mainWindowSecondaryFontSize = value;
            OnPropertyChanged();
        }
    }

    public double MainWindowBodyFontSize
    {
        get => _mainWindowBodyFontSize;
        set
        {
            if (value.Equals(_mainWindowBodyFontSize)) return;
            _mainWindowBodyFontSize = value;
            OnPropertyChanged();
        }
    }

    public double MainWindowEmphasizedFontSize
    {
        get => _mainWindowEmphasizedFontSize;
        set
        {
            if (value.Equals(_mainWindowEmphasizedFontSize)) return;
            _mainWindowEmphasizedFontSize = value;
            OnPropertyChanged();
        }
    }

    public double MainWindowLargeFontSize
    {
        get => _mainWindowLargeFontSize;
        set
        {
            if (value.Equals(_mainWindowLargeFontSize)) return;
            _mainWindowLargeFontSize = value;
            OnPropertyChanged();
        }
    }

    public bool IsCustomForegroundColorEnabled
    {
        get => _isCustomForegroundColorEnabled;
        set
        {
            if (value == _isCustomForegroundColorEnabled) return;
            _isCustomForegroundColorEnabled = value;
            OnPropertyChanged();
        }
    }

    public Color CustomForegroundColor
    {
        get => _customForegroundColor;
        set
        {
            if (value.Equals(_customForegroundColor)) return;
            _customForegroundColor = value;
            OnPropertyChanged();
        }
    }

    #endregion

    #region Components

    public string CurrentComponentConfig
    {
        get => _currentComponentConfig;
        set
        {
            if (value == _currentComponentConfig) return;
            _currentComponentConfig = value;
            OnPropertyChanged();
        }
    }

    #endregion

    #region Notifications

    public bool IsNotificationEnabled
    {
        get => _isNotificationEnabled;
        set
        {
            if (value == _isNotificationEnabled) return;
            _isNotificationEnabled = value;
            OnPropertyChanged();
        }
    }

    public ObservableDictionary<string, bool> NotificationProvidersEnableStates
    {
        get => _notificationProvidersEnableStates;
        set
        {
            if (Equals(value, _notificationProvidersEnableStates)) return;
            _notificationProvidersEnableStates = value;
            OnPropertyChanged();
        }
    }

    public ObservableCollection<string> NotificationProvidersPriority
    {
        get => _notificationProvidersPriority;
        set
        {
            if (Equals(value, _notificationProvidersPriority)) return;
            _notificationProvidersPriority = value;
            OnPropertyChanged();
        }
    }

    public ObservableDictionary<string, object?> NotificationProvidersSettings
    {
        get => _notificationProvidersSettings;
        set
        {
            if (Equals(value, _notificationProvidersSettings)) return;
            _notificationProvidersSettings = value;
            OnPropertyChanged();
        }
    }

    public ObservableDictionary<string, NotificationSettings> NotificationProvidersNotifySettings
    {
        get => _notificationProvidersNotifySettings;
        set
        {
            if (Equals(value, _notificationProvidersNotifySettings)) return;
            _notificationProvidersNotifySettings = value;
            OnPropertyChanged();
        }
    }

    public bool IsSystemSpeechSystemExist
    {
        get => _isSystemSpeechSystemExist;
        set
        {
            if (value == _isSystemSpeechSystemExist) return;
            _isSystemSpeechSystemExist = value;
            OnPropertyChanged();
        }
    }

    public bool IsNetworkConnect
    {
        get => _isNetworkConnect;
        set
        {
            if (value == _isNetworkConnect) return;
            if (value == false && !IsSystemSpeechSystemExist)
            {
                IsNotificationSpeechEnabled = false;
                AllowNotificationSpeech = false;
            }
            _isNetworkConnect = value;
            OnPropertyChanged();
        }
    }

    public bool IsSpeechEnabled
    {
        get => _isSpeechEnabled;
        set
        {
            if (value == _isSpeechEnabled) return;
            _isSpeechEnabled = value;
            OnPropertyChanged();
        }
    }

    public double SpeechVolume
    {
        get => _speechVolume;
        set
        {
            if (value.Equals(_speechVolume)) return;
            _speechVolume = value;
            OnPropertyChanged();
        }
    }

    /// <summary>
    /// 语音合成源
    /// </summary>
    /// <value>
    /// 0 - 系统TTS<br/>
    /// 1 - EdgeTTS
    /// </value>
    public int SpeechSource
    {
        get => _speechSource;
        set
        {

            if (value == _speechSource) return;
            if (!IsSystemSpeechSystemExist)
            {
                _speechSource = 1;
                OnPropertyChanged();
                return;
            }
            _speechSource = value;
            OnPropertyChanged();
        }
    }

    public string EdgeTtsVoiceName
    {
        get => _edgeTtsVoiceName;
        set
        {
            if (value == _edgeTtsVoiceName) return;
            _edgeTtsVoiceName = value;
            OnPropertyChanged();
        }
    }

    public bool IsNotificationEffectEnabled
    {
        get => _isNotificationEffectEnabled;
        set
        {
            if (value == _isNotificationEffectEnabled) return;
            _isNotificationEffectEnabled = value;
            OnPropertyChanged();
        }
    }

    public bool IsNotificationSoundEnabled
    {
        get => _isNotificationSoundEnabled;
        set
        {
            if (value == _isNotificationSoundEnabled) return;
            _isNotificationSoundEnabled = value;
            OnPropertyChanged();
        }
    }

    public string NotificationSoundPath
    {
        get => _notificationSoundPath;
        set
        {
            if (value == _notificationSoundPath) return;
            _notificationSoundPath = value;
            OnPropertyChanged();
        }
    }

    public bool IsNotificationTopmostEnabled
    {
        get => _isNotificationTopmostEnabled;
        set
        {
            if (value == _isNotificationTopmostEnabled) return;
            _isNotificationTopmostEnabled = value;
            OnPropertyChanged();
        }
    }

    public double NotificationEffectRenderingScale
    {
        get => _notificationEffectRenderingScale;
        set
        {
            if (value.Equals(_notificationEffectRenderingScale)) return;
            _notificationEffectRenderingScale = value;
            OnPropertyChanged();
        }
    }

    public bool IsNotificationEffectRenderingScaleAutoSet
    {
        get => _isNotificationEffectRenderingScaleAutoSet;
        set
        {
            if (value == _isNotificationEffectRenderingScaleAutoSet) return;
            _isNotificationEffectRenderingScaleAutoSet = value;
            OnPropertyChanged();
        }
    }

    public bool IsNotificationSpeechEnabled
    {
        get => _isNotificationSpeechEnabled;
        set
        {
            if (value == _isNotificationSpeechEnabled) return;
            _isNotificationSpeechEnabled = value;
            OnPropertyChanged();
        }
    }

    public bool AllowNotificationSpeech
    {
        get => _allowNotificationSpeech;
        set
        {
            if (value == _allowNotificationSpeech) return;
            _allowNotificationSpeech = value;
            OnPropertyChanged();
        }
    }

    public bool AllowNotificationEffect
    {
        get => _allowNotificationEffect;
        set
        {
            if (value == _allowNotificationEffect) return;
            _allowNotificationEffect = value;
            OnPropertyChanged();
        }
    }

    public bool AllowNotificationSound
    {
        get => _allowNotificationSound;
        set
        {
            if (value == _allowNotificationSound) return;
            _allowNotificationSound = value;
            OnPropertyChanged();
        }
    }

    public bool AllowNotificationTopmost
    {
        get => _allowNotificationTopmost;
        set
        {
            if (value == _allowNotificationTopmost) return;
            _allowNotificationTopmost = value;
            OnPropertyChanged();
        }
    }

    public double NotificationSoundVolume
    {
        get => _notificationSoundVolume;
        set
        {
            if (value.Equals(_notificationSoundVolume)) return;
            _notificationSoundVolume = value;
            OnPropertyChanged();
        }
    }

    #endregion

    #region Automations

    public bool IsAutomationEnabled
    {
        get => _isAutomationEnabled;
        set
        {
            if (value == _isAutomationEnabled) return;
            _isAutomationEnabled = value;
            OnPropertyChanged();
        }
    }

    public string CurrentAutomationConfig
    {
        get => _currentAutomationConfig;
        set
        {
            if (value == _currentAutomationConfig) return;
            App.GetService<IAutomationService>().SaveConfig();
            _currentAutomationConfig = value;
            OnPropertyChanged();
        }
    }

    public bool IsAutomationWarningVisible
    {
        get => _isAutomationWarningVisible;
        set
        {
            if (value == _isAutomationWarningVisible) return;
            _isAutomationWarningVisible = value;
            OnPropertyChanged();
        }
    }

    #endregion

    #region AppUpgrades

    /// <summary>
    /// 更新模式
    /// </summary>
    /// 
    public int UpdateMode
    {
        get => _updateMode;
        set
        {
            if (value == _updateMode) return;
            _updateMode = value;
            OnPropertyChanged();
        }
    }

    public Dictionary<string, string> ReleaseChannels
    {
        get => _releaseChannels;
        set
        {
            if (Equals(value, _releaseChannels)) return;
            _releaseChannels = value;
            OnPropertyChanged();
        }
    }

    public string SelectedChannel
    {
        get => _selectedChannel;
        set
        {
            if (value == _selectedChannel) return;
            _selectedChannel = value;
            OnPropertyChanged();
        }
    }

    public DateTime LastCheckUpdateTime
    {
        get => _lastCheckUpdateTime;
        set
        {
            if (value.Equals(_lastCheckUpdateTime)) return;
            _lastCheckUpdateTime = value;
            OnPropertyChanged();
        }
    }

    public AppCenterReleaseInfo LastCheckUpdateInfoCache
    {
        get => _lastCheckUpdateInfoCache;
        set
        {
            if (Equals(value, _lastCheckUpdateInfoCache)) return;
            _lastCheckUpdateInfoCache = value;
            OnPropertyChanged();
        }
    }

    public UpdateStatus LastUpdateStatus
    {
        get => _lastUpdateStatus;
        set
        {
            if (value == _lastUpdateStatus) return;
            _lastUpdateStatus = value;
            OnPropertyChanged();
        }
    }

    public bool AutoInstallUpdateNextStartup
    {
        get => _autoInstallUpdateNextStartup;
        set
        {
            if (value == _autoInstallUpdateNextStartup) return;
            _autoInstallUpdateNextStartup = value;
            OnPropertyChanged();
        }
    }

    public Dictionary<string, SpeedTestResult> SpeedTestResults
    {
        get => _speedTestResults;
        set
        {
            if (Equals(value, _speedTestResults)) return;
            _speedTestResults = value;
            OnPropertyChanged();
        }
    }

    public string SelectedUpgradeMirror
    {
        get => _selectedUpgradeMirror;
        set
        {
            if (value == _selectedUpgradeMirror) return;
            _selectedUpgradeMirror = value;
            OnPropertyChanged();
        }
    }

    public bool IsAutoSelectUpgradeMirror
    {
        get => _isAutoSelectUpgradeMirror;
        set
        {
            if (value == _isAutoSelectUpgradeMirror) return;
            _isAutoSelectUpgradeMirror = value;
            OnPropertyChanged();
        }
    }

    public DateTime LastSpeedTest
    {
        get => _lastSpeedTest;
        set
        {
            if (value.Equals(_lastSpeedTest)) return;
            _lastSpeedTest = value;
            OnPropertyChanged();
        }
    }

    public UpdateSourceKind LastUpdateSourceKind
    {
        get => _lastUpdateSourceKind;
        set
        {
            if (value == _lastUpdateSourceKind) return;
            _lastUpdateSourceKind = value;
            OnPropertyChanged();
        }
    }

    public string UpdateReleaseInfo
    {
        get => _updateReleaseInfo;
        set
        {
            if (value == _updateReleaseInfo) return;
            _updateReleaseInfo = value;
            OnPropertyChanged();
        }
    }

    public Release LastCheckUpdateInfoCacheGitHub
    {
        get => _lastCheckUpdateInfoCacheGitHub;
        set
        {
            if (Equals(value, _lastCheckUpdateInfoCacheGitHub)) return;
            _lastCheckUpdateInfoCacheGitHub = value;
            OnPropertyChanged();
        }
    }

    public string UpdateDownloadUrl
    {
        get => _updateDownloadUrl;
        set
        {
            if (value == _updateDownloadUrl) return;
            _updateDownloadUrl = value;
            OnPropertyChanged();
        }
    }

    public Version UpdateVersion
    {
        get => _updateVersion;
        set
        {
            if (Equals(value, _updateVersion)) return;
            _updateVersion = value;
            OnPropertyChanged();
        }
    }

    public string UpdateArtifactHash
    {
        get => _updateArtifactHash;
        set
        {
            if (value == _updateArtifactHash) return;
            _updateArtifactHash = value;
            OnPropertyChanged();
        }
    }

    #endregion

    #region Window

    /// <summary>
    /// 窗口停靠位置
    /// 
    /// </summary>
    /// <value>
    /// <code>
    /// #############
    /// # 0   1   2 #
    /// #           #
    /// # 3   4   5 #
    /// #############
    /// </code>
    /// </value>
    public int WindowDockingLocation
    {
        get => _windowDockingLocation;
        set
        {
            if (value == _windowDockingLocation) return;
            _windowDockingLocation = value;
            OnPropertyChanged();
        }
    }

    public int WindowDockingOffsetX
    {
        get => _windowDockingOffsetX;
        set
        {
            if (value == _windowDockingOffsetX) return;
            _windowDockingOffsetX = value;
            OnPropertyChanged();
        }
    }

    public int WindowDockingOffsetY
    {
        get => _windowDockingOffsetY;
        set
        {
            if (value == _windowDockingOffsetY) return;
            _windowDockingOffsetY = value;
            OnPropertyChanged();
        }
    }

    public int WindowDockingMonitorIndex
    {
        get => _windowDockingMonitorIndex;
        set
        {
            if (value == _windowDockingMonitorIndex) return;
            _windowDockingMonitorIndex = value;
            OnPropertyChanged();
        }
    }

    /// <summary>
    /// 窗口层级
    /// </summary>
    /// <value>
    /// 0 - 置底<br/>
    /// 1 - 置顶
    /// </value>
    public int WindowLayer
    {
        get => _windowLayer;
        set
        {
            if (value == _windowLayer) return;
            _windowLayer = value;
            OnPropertyChanged();
        }
    }

    public bool IsMouseClickingEnabled
    {
        get => _isMouseClickingEnabled;
        set
        {
            if (value == _isMouseClickingEnabled) return;
            _isMouseClickingEnabled = value;
            OnPropertyChanged();
        }
    }

    public bool UseRawInput
    {
        get => _useRawInput;
        set
        {
            if (value == _useRawInput) return;
            _useRawInput = value;
            OnPropertyChanged();
        }
    }

    public bool IsMouseInFadingEnabled
    {
        get => _isMouseInFadingEnabled;
        set
        {
            if (value == _isMouseInFadingEnabled) return;
            _isMouseInFadingEnabled = value;
            OnPropertyChanged();
        }
    }

    public double TouchInFadingDurationMs
    {
        get => _touchInFadingDurationMs;
        set
        {
            if (value.Equals(_touchInFadingDurationMs)) return;
            _touchInFadingDurationMs = value;
            OnPropertyChanged();
        }
    }

    public bool IsCompatibleWindowTransparentEnabled
    {
        get => _isCompatibleWindowTransparentEnabled;
        set
        {
            if (value == _isCompatibleWindowTransparentEnabled) return;
            _isCompatibleWindowTransparentEnabled = value;
            OnPropertyChanged();
        }
    }

    [JsonIgnore]
    public bool IsErrorLoadingRawInput
    {
        get => _isErrorLoadingRawInput;
        set
        {
            if (value == _isErrorLoadingRawInput) return;
            _isErrorLoadingRawInput = value;
            OnPropertyChanged();
        }
    }

    #endregion

    #region Weather

    public WeatherInfo LastWeatherInfo
    {
        get => _lastWeatherInfo;
        set
        {
            if (Equals(value, _lastWeatherInfo)) return;
            _lastWeatherInfo = value;
            OnPropertyChanged();
        }
    }

    public string CityId
    {
        get => _cityId;
        set
        {
            if (value == _cityId || value == null) return;
            _cityId = value;
            OnPropertyChanged();
        }
    }

    public string CityName
    {
        get => _cityName;
        set
        {
            if (value == _cityName) return;
            _cityName = value;
            OnPropertyChanged();
        }
    }

    public ObservableCollection<string> ExcludedWeatherAlerts
    {
        get => _excludedWeatherAlerts;
        set
        {
            if (Equals(value, _excludedWeatherAlerts)) return;
            _excludedWeatherAlerts = value;
            OnPropertyChanged();
        }
    }

    #endregion

    #region Exp

    [Obsolete]
    public bool ExpIsExcelImportEnabled
    {
        get => _expIsExcelImportEnabled;
        set
        {
            if (value == _expIsExcelImportEnabled) return;
            _expIsExcelImportEnabled = value;
            OnPropertyChanged();
        }
    }

    public bool ExpAllowEditingActivatedTimeLayout
    {
        get => _expAllowEditingActivatedTimeLayout;
        set
        {
            if (value == _expAllowEditingActivatedTimeLayout) return;
            _expAllowEditingActivatedTimeLayout = value;
            OnPropertyChanged();
        }
    }

    #endregion

    #region Diagnose

    public DateTime DiagnosticFirstLaunchTime
    {
        get => _firstLaunchTime;
        set
        {
            if (value.Equals(_firstLaunchTime)) return;
            _firstLaunchTime = value;
            OnPropertyChanged();
        }
    }

    public long DiagnosticStartupCount
    {
        get => _diagnosticStartupCount;
        set
        {
            if (value == _diagnosticStartupCount) return;
            _diagnosticStartupCount = value;
            OnPropertyChanged();
        }
    }

    public int DiagnosticCrashCount
    {
        get => _diagnosticCrashCount;
        set
        {
            if (value == _diagnosticCrashCount) return;
            _diagnosticCrashCount = value;
            OnPropertyChanged();
            OnPropertyChanged(nameof(DiagnosticCrashFreqDay));
        }
    }

    public DateTime DiagnosticLastCrashTime
    {
        get => _diagnosticLastCrashTime;
        set
        {
            if (value.Equals(_diagnosticLastCrashTime)) return;
            _diagnosticLastCrashTime = value;
            OnPropertyChanged();
            OnPropertyChanged(nameof(DiagnosticCrashFreqDay));
        }
    }

    [JsonIgnore]
    public double DiagnosticCrashFreqDay => DiagnosticCrashCount == 0
        ? 0
        : (DiagnosticLastCrashTime - DiagnosticFirstLaunchTime).TotalSeconds / 86400.0 * 1.0 / DiagnosticCrashCount;

    public int DiagnosticMemoryKillCount
    {
        get => _diagnosticMemoryKillCount;
        set
        {
            if (value == _diagnosticMemoryKillCount) return;
            _diagnosticMemoryKillCount = value;
            OnPropertyChanged();
            OnPropertyChanged(nameof(DiagnosticMemoryKillFreqDay));
        }
    }

    public DateTime DiagnosticLastMemoryKillTime
    {
        get => _diagnosticLastMemoryKillTime;
        set
        {
            if (value.Equals(_diagnosticLastMemoryKillTime)) return;
            _diagnosticLastMemoryKillTime = value;
            OnPropertyChanged();
            OnPropertyChanged(nameof(DiagnosticMemoryKillFreqDay));
        }
    }

    [JsonIgnore]
    public double DiagnosticMemoryKillFreqDay => DiagnosticMemoryKillCount == 0
        ? 0
        : (DiagnosticLastMemoryKillTime - DiagnosticFirstLaunchTime).TotalSeconds / 86400.0 * 1.0 / DiagnosticMemoryKillCount;

    #endregion

    #region Storage

    public bool IsAutoBackupEnabled
    {
        get => _isAutoBackupEnabled;
        set
        {
            if (value == _isAutoBackupEnabled) return;
            _isAutoBackupEnabled = value;
            OnPropertyChanged();
        }
    }

    public DateTime LastAutoBackupTime
    {
        get => _lastAutoBackupTime;
        set
        {
            if (value.Equals(_lastAutoBackupTime)) return;
            _lastAutoBackupTime = value;
            OnPropertyChanged();
        }
    }

    public int AutoBackupLimit
    {
        get => _autoBackupLimit;
        set
        {
            if (value == _autoBackupLimit) return;
            _autoBackupLimit = value;
            OnPropertyChanged();
        }
    }

    public int AutoBackupIntervalDays
    {
        get => _autoBackupIntervalDays;
        set
        {
            if (value == _autoBackupIntervalDays) return;
            _autoBackupIntervalDays = value;
            OnPropertyChanged();
        }
    }

    #endregion

    #region Plugins

    public ObservableDictionary<string, string> OfficialIndexMirrors
    {
        get => _officialIndexMirrors;
        set
        {
            if (Equals(value, _officialIndexMirrors)) return;
            _officialIndexMirrors = value;
            OnPropertyChanged();
        }
    }

    public string OfficialSelectedMirror
    {
        get => _officialSelectedMirror;
        set
        {
            if (value == _officialSelectedMirror) return;
            _officialSelectedMirror = value;
            OnPropertyChanged();
        }
    }

    public ObservableCollection<PluginIndexInfo> PluginIndexes
    {
        get => _pluginIndexes;
        set
        {
            if (Equals(value, _pluginIndexes)) return;
            _pluginIndexes = value;
            OnPropertyChanged();
        }
    }

    public DateTime LastRefreshPluginSourceTime
    {
        get => _lastRefreshPluginSourceTime;
        set
        {
            if (value.Equals(_lastRefreshPluginSourceTime)) return;
            _lastRefreshPluginSourceTime = value;
            OnPropertyChanged();
        }
    }

    public bool IsPluginMarketWarningVisible
    {
        get => _isPluginMarketWarningVisible;
        set
        {
            if (value == _isPluginMarketWarningVisible) return;
            _isPluginMarketWarningVisible = value;
            OnPropertyChanged();
        }
    }

    #endregion
    public bool IsDebugEnabled
    {
        get => _isDebugEnabled;
        set
        {
            if (value == _isDebugEnabled) return;
            _isDebugEnabled = value;
            OnPropertyChanged();
        }
    }

    public bool IsDebugOptionsEnabled
    {
        get => _isDebugOptionsEnabled;
        set
        {
            if (value == _isDebugOptionsEnabled) return;
            _isDebugOptionsEnabled = value;
            OnPropertyChanged();
        }
    }

    public bool IsMainWindowDebugEnabled
    {
        get => _isMainWindowDebugEnabled;
        set
        {
            if (value == _isMainWindowDebugEnabled) return;
            _isMainWindowDebugEnabled = value;
            OnPropertyChanged();
        }
    }

    public double DebugAnimationScale
    {
        get => _debugAnimationScale;
        set
        {
            if (value.Equals(_debugAnimationScale)) return;
            _debugAnimationScale = value;
            OnPropertyChanged();
        }
    }

    public double DebugTimeSpeed
    {
        get => _debugTimeSpeed;
        set
        {
            if (value.Equals(_debugTimeSpeed)) return;
            _debugTimeSpeed = value;
            OnPropertyChanged();
        }
    }

    public int TimeLayoutEditorIndex
    {
        get => _timeLayoutEditorIndex;
        set
        {
            if (value == _timeLayoutEditorIndex) return;
            _timeLayoutEditorIndex = value;
            OnPropertyChanged();
        }
    }

    public bool IsDebugConsoleEnabled
    {
        get => _isDebugConsoleEnabled;
        set
        {
            if (value == _isDebugConsoleEnabled) return;
            _isDebugConsoleEnabled = value;
            OnPropertyChanged();
        }
    }

    public string DebugGitHubAuthKey
    {
        get => _debugGitHubAuthKey;
        set
        {
            if (value == _debugGitHubAuthKey) return;
            _debugGitHubAuthKey = value;
            OnPropertyChanged();
        }
    }

    public AllContributorsRc ContributorsCache
    {
        get => _contributorsCache;
        set
        {
            if (Equals(value, _contributorsCache)) return;
            _contributorsCache = value;
            OnPropertyChanged();
        }
    }

    public Version LastAppVersion
    {
        get => _lastAppVersion;
        set
        {
            if (Equals(value, _lastAppVersion)) return;
            _lastAppVersion = value;
            OnPropertyChanged();
        }
    }

    public bool ShowComponentsMigrateTip
    {
        get => _showComponentsMigrateTip;
        set
        {
            if (value == _showComponentsMigrateTip) return;
            _showComponentsMigrateTip = value;
            OnPropertyChanged();
        }
    }

    public bool IsMigratedFromv1_4
    {
        get => _isMigratedFromv14;
        set
        {
            if (value == _isMigratedFromv14) return;
            _isMigratedFromv14 = value;
            OnPropertyChanged();
        }
    }

    public bool IsProfileEditorClassInfoSubjectAutoMoveNextEnabled
    {
        get => _isProfileEditorClassInfoSubjectAutoMoveNextEnabled;
        set
        {
            if (value == _isProfileEditorClassInfoSubjectAutoMoveNextEnabled) return;
            _isProfileEditorClassInfoSubjectAutoMoveNextEnabled = value;
            OnPropertyChanged();
        }
    }

    public bool IsSwapMode
    {
        get => _isSwapMode;
        set
        {
            if (value == _isSwapMode) return;
            _isSwapMode = value;
            OnPropertyChanged();
        }
    }
<<<<<<< HEAD
=======

    public bool ShowEchoCaveWhenSettingsPageLoading
    {
        get => _showEchoCaveWhenSettingsPageLoading;
        set
        {
            if (value == _showEchoCaveWhenSettingsPageLoading) return;
            _showEchoCaveWhenSettingsPageLoading = value;
            OnPropertyChanged();
        }
    }

    public int SettingsPagesCachePolicy
    {
        get => _settingsPagesCachePolicy;
        set
        {
            if (value == _settingsPagesCachePolicy) return;
            _settingsPagesCachePolicy = value;
            OnPropertyChanged();
        }
    }
>>>>>>> 0cc006e5
}<|MERGE_RESOLUTION|>--- conflicted
+++ resolved
@@ -210,12 +210,9 @@
     private double _scheduleSpacing = 1;
     private bool _showCurrentLessonOnlyOnClass = false;
     private bool _isSwapMode = true;
-<<<<<<< HEAD
     private Dictionary<string, Dictionary<string, dynamic?>> _settingsOverlay = [];
-=======
     private bool _showEchoCaveWhenSettingsPageLoading = false;
     private int _settingsPagesCachePolicy = 0;
->>>>>>> 0cc006e5
 
     public void NotifyPropertyChanged(string propertyName)
     {
@@ -2144,8 +2141,6 @@
             OnPropertyChanged();
         }
     }
-<<<<<<< HEAD
-=======
 
     public bool ShowEchoCaveWhenSettingsPageLoading
     {
@@ -2168,5 +2163,4 @@
             OnPropertyChanged();
         }
     }
->>>>>>> 0cc006e5
 }