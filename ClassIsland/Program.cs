--- conflicted
+++ resolved
@@ -28,77 +28,7 @@
 command.Handler = CommandHandler.Create((ApplicationCommand c) => { App.ApplicationCommand = c; });
 command.Invoke(args);
 
-<<<<<<< HEAD
 var mutex = new Mutex(true, "ClassIsland.Lock", out var createNew);
-=======
-        if (!createNew)
-        {
-            if (App.ApplicationCommand.WaitMutex)
-            {
-                try
-                {
-                    mutex?.WaitOne();
-                }
-                catch
-                {
-                    // ignored
-                }
-            }
-            else
-            {
-                if (!string.IsNullOrWhiteSpace(App.ApplicationCommand.Uri))
-                {
-                    ProcessUriNavigation();
-                }
-            }
-        }
-
-        SentrySdk.Init(options =>
-        {
-            // A Sentry Data Source Name (DSN) is required.
-            // See https://docs.sentry.io/product/sentry-basics/dsn-explainer/
-            // You can set it in the SENTRY_DSN environment variable, or you can set it in code here.
-            options.Dsn = "http://71353e2b2450d6f00709e39f7cd009a8@sentry.development-firefly.classisland.tech:9000/2";
-
-            // When debug is enabled, the Sentry client will emit detailed debugging information to the console.
-            // This might be helpful, or might interfere with the normal operation of your application.
-            // We enable it here for demonstration purposes when first trying Sentry.
-            // You shouldn't do this in your applications unless you're troubleshooting issues with Sentry.
-#if DEBUG
-            options.Debug = true;
-#endif
-
-            // This option is recommended. It enables Sentry's "Release Health" feature.
-            options.AutoSessionTracking = true;
-
-            // Enabling this option is recommended for client applications only. It ensures all threads use the same global scope.
-            options.IsGlobalModeEnabled = false;
-
-            options.AddIntegration(new ProfilingIntegration(
-                // During startup, wait up to 500ms to profile the app startup code. This could make launching the app a bit slower so comment it out if your prefer profiling to start asynchronously
-                TimeSpan.FromMilliseconds(500)
-            ));
-            // Example sample rate for your transactions: captures 10% of transactions
-#if DEBUG
-            options.TracesSampleRate = 1.0;
-            options.ProfilesSampleRate = 1.0;
-#else
-            options.TracesSampleRate = 0.1;
-            options.ProfilesSampleRate = 0.016;
-#endif
-            options.AutoSessionTracking = true;
-            options.ExperimentalMetrics = new ExperimentalMetricsOptions { EnableCodeLocations = true };
-        });
-
-        var app = new App()
-        {
-            Mutex = mutex,
-            IsMutexCreateNew = createNew
-        };
-        app.InitializeComponent();
-        app.Run();
-    }
->>>>>>> 42086c80
 
 if (!createNew)
 {
@@ -122,6 +52,42 @@
     }
 }
 
+SentrySdk.Init(options =>
+{
+    // A Sentry Data Source Name (DSN) is required.
+    // See https://docs.sentry.io/product/sentry-basics/dsn-explainer/
+    // You can set it in the SENTRY_DSN environment variable, or you can set it in code here.
+    options.Dsn = "http://71353e2b2450d6f00709e39f7cd009a8@sentry.development-firefly.classisland.tech:9000/2";
+
+    // When debug is enabled, the Sentry client will emit detailed debugging information to the console.
+    // This might be helpful, or might interfere with the normal operation of your application.
+    // We enable it here for demonstration purposes when first trying Sentry.
+    // You shouldn't do this in your applications unless you're troubleshooting issues with Sentry.
+#if DEBUG
+    options.Debug = true;
+#endif
+
+    // This option is recommended. It enables Sentry's "Release Health" feature.
+    options.AutoSessionTracking = true;
+
+    // Enabling this option is recommended for client applications only. It ensures all threads use the same global scope.
+    options.IsGlobalModeEnabled = false;
+
+    options.AddIntegration(new ProfilingIntegration(
+        // During startup, wait up to 500ms to profile the app startup code. This could make launching the app a bit slower so comment it out if your prefer profiling to start asynchronously
+        TimeSpan.FromMilliseconds(500)
+    ));
+    // Example sample rate for your transactions: captures 10% of transactions
+#if DEBUG
+    options.TracesSampleRate = 1.0;
+    options.ProfilesSampleRate = 1.0;
+#else
+    options.TracesSampleRate = 0.1;
+    options.ProfilesSampleRate = 0.016;
+#endif
+    options.AutoSessionTracking = true;
+    options.ExperimentalMetrics = new ExperimentalMetricsOptions { EnableCodeLocations = true };
+});
 var app = new App()
 {
     Mutex = mutex,
