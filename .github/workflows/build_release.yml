--- conflicted
+++ resolved
@@ -3,8 +3,6 @@
 on:
   push:
   workflow_dispatch:
-<<<<<<< HEAD
-=======
     inputs:
       release_tag:
         description: '发布标签'
@@ -22,7 +20,6 @@
         description: '是否处于测试发布模式'
         required: false
         type: boolean
->>>>>>> 2d711ccb
 
 jobs:
   build_app:
